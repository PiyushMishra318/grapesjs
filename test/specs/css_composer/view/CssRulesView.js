import CssRulesView from 'css_composer/view/CssRulesView';
import CssRules from 'css_composer/model/CssRules';
import Editor from 'editor/model/Editor';

describe('CssRulesView', () => {
  let obj;
  const prefix = 'rules';
  const devices = [
    {
      name: 'Desktop',
      width: '',
      widthMedia: '',
    },
    {
      name: 'Tablet',
      width: '768px',
      widthMedia: '992px',
    },
    {
      name: 'Mobile portrait',
      width: '320px',
      widthMedia: '480px',
<<<<<<< HEAD
=======
    },
  ];
  const mobileFirstDevices = [
    {
      name: 'Mobile portrait',
      width: '',
      widthMedia: '',
>>>>>>> 14341440
    },
    {
      name: 'Tablet',
      width: '768px',
      widthMedia: '992px',
    },
    {
      name: 'Desktop',
<<<<<<< HEAD
      width: '',
      widthMedia: '',
=======
      width: '1024px',
      widthMedia: '1280px',
>>>>>>> 14341440
    },
  ];

  function buildEditor(editorOptions) {
    const col = new CssRules([]);
    const obj = new CssRulesView({
      collection: col,
      config: {
<<<<<<< HEAD
        em: new Editor({
          deviceManager: {
            devices,
          },
        }),
=======
        em: new Editor(editorOptions),
>>>>>>> 14341440
      },
    });
    document.body.innerHTML = '<div id="fixtures"></div>';
    document.body.querySelector('#fixtures').appendChild(obj.render().el);

    return obj;
  }

  beforeEach(() => {
    obj = buildEditor({
      deviceManager: {
        devices,
      },
    });
  });

  afterEach(() => {
    obj.collection.reset();
  });

  test('Object exists', () => {
    expect(CssRulesView).toBeTruthy();
  });

  test('Collection is empty. Styles structure bootstraped', () => {
    expect(obj.$el.html()).toBeTruthy();
    const foundStylesContainers = obj.$el.find('div');
    expect(foundStylesContainers.length).toEqual(devices.length);

    const sortedDevicesWidthMedia = devices
      .map(dvc => dvc.widthMedia)
      .sort((left, right) => {
        return (
          ((right && right.replace('px', '')) || Number.MAX_VALUE) -
          ((left && left.replace('px', '')) || Number.MAX_VALUE)
        );
      })
      .map(widthMedia => parseFloat(widthMedia));

    foundStylesContainers.each((idx, $styleC) => {
      const width = sortedDevicesWidthMedia[idx];
      expect($styleC.id).toEqual(`${prefix}${width ? `-${width}` : ''}`);
    });
  });

  test('Collection is empty. Styles structure with mobile first bootstraped', () => {
    obj = buildEditor({
      mediaCondition: 'min-width',
      deviceManager: {
        devices: mobileFirstDevices,
      },
    });

    expect(obj.$el.html()).toBeTruthy();
    const foundStylesContainers = obj.$el.find('div');
    expect(foundStylesContainers.length).toEqual(mobileFirstDevices.length);

    const sortedDevicesWidthMedia = mobileFirstDevices
      .map(dvc => dvc.widthMedia)
      .sort((left, right) => {
        const a = (left && left.replace('px', '')) || Number.MIN_VALUE;
        const b = (right && right.replace('px', '')) || Number.MIN_VALUE;
        return a - b;
      })
      .map(widthMedia => parseFloat(widthMedia));

    foundStylesContainers.each((idx, $styleC) => {
      const width = sortedDevicesWidthMedia[idx];
      expect($styleC.id).toEqual(`${prefix}${width ? `-${width}` : ''}`);
    });
  });

  test('Add new rule', () => {
    sinon.stub(obj, 'addToCollection');
    obj.collection.add({});
    expect(obj.addToCollection.calledOnce).toBeTruthy();
  });

  test('Add correctly rules with different media queries', () => {
    const foundStylesContainers = obj.$el.find('div');
    const rules = [
      {
        selectorsAdd: '#testid',
      },
      {
        selectorsAdd: '#testid2',
        mediaText: '(max-width: 1000px)',
      },
      {
        selectorsAdd: '#testid3',
        mediaText: '(min-width: 900px)',
      },
      {
        selectorsAdd: '#testid4',
        mediaText: 'screen and (max-width: 900px) and (min-width: 600px)',
      },
    ];
    obj.collection.add(rules);
    const stylesCont = obj.el.querySelector(`#${obj.className}`);
    expect(stylesCont.children.length).toEqual(rules.length);
  });

  test('Render new rule', () => {
    obj.collection.add({});
    expect(obj.$el.find(`#${prefix}`).html()).toBeTruthy();
  });
});<|MERGE_RESOLUTION|>--- conflicted
+++ resolved
@@ -20,8 +20,6 @@
       name: 'Mobile portrait',
       width: '320px',
       widthMedia: '480px',
-<<<<<<< HEAD
-=======
     },
   ];
   const mobileFirstDevices = [
@@ -29,7 +27,6 @@
       name: 'Mobile portrait',
       width: '',
       widthMedia: '',
->>>>>>> 14341440
     },
     {
       name: 'Tablet',
@@ -38,13 +35,8 @@
     },
     {
       name: 'Desktop',
-<<<<<<< HEAD
-      width: '',
-      widthMedia: '',
-=======
       width: '1024px',
       widthMedia: '1280px',
->>>>>>> 14341440
     },
   ];
 
@@ -53,15 +45,7 @@
     const obj = new CssRulesView({
       collection: col,
       config: {
-<<<<<<< HEAD
-        em: new Editor({
-          deviceManager: {
-            devices,
-          },
-        }),
-=======
         em: new Editor(editorOptions),
->>>>>>> 14341440
       },
     });
     document.body.innerHTML = '<div id="fixtures"></div>';
