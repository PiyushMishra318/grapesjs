import PanelView from 'panels/view/PanelView';
import Panel from 'panels/model/Panel';
import Editor from 'editor';

describe('PanelView', () => {
  var fixtures;
  var em;
  var model;
  var view;

  beforeEach(() => {
<<<<<<< HEAD
    model = new Panel();
    view = new PanelView({
      model,
    });
=======
    em = new Editor();
    model = new Panel(em.Panels);
    view = new PanelView(model);
>>>>>>> 14341440
    document.body.innerHTML = '<div id="fixtures"></div>';
    fixtures = document.body.querySelector('#fixtures');
    fixtures.appendChild(view.render().el);
  });

  afterEach(() => {
    view.remove();
  });

  test('Panel empty', () => {
    fixtures.firstChild.className = '';
    expect(fixtures.innerHTML).toEqual('<div class=""></div>');
  });

  test('Append content', () => {
    model.set('appendContent', 'test');
    model.set('appendContent', 'test2');
    expect(view.$el.html()).toEqual('testtest2');
  });

  test('Update content', () => {
    model.set('content', 'test');
    model.set('content', 'test2');
    expect(view.$el.html()).toEqual('test2');
  });

  test('Hide panel', () => {
    expect(view.$el.hasClass('gjs-hidden')).toBeFalsy();
    model.set('visible', false);
    expect(view.$el.hasClass('gjs-hidden')).toBeTruthy();
  });

  test('Show panel', () => {
    model.set('visible', false);
    expect(view.$el.hasClass('gjs-hidden')).toBeTruthy();
    model.set('visible', true);
    expect(view.$el.hasClass('gjs-hidden')).toBeFalsy();
  });

  describe('Init with options', () => {
    beforeEach(() => {
      model = new Panel({
        buttons: [{}],
<<<<<<< HEAD
      });
      view = new PanelView({
        model,
=======
>>>>>>> 14341440
      });
      view = new PanelView(model);
      document.body.innerHTML = '<div id="fixtures"></div>';
      fixtures = document.body.querySelector('#fixtures');
      fixtures.appendChild(view.render().el);
    });

    afterEach(() => {
      view.remove();
    });
  });
});<|MERGE_RESOLUTION|>--- conflicted
+++ resolved
@@ -9,16 +9,9 @@
   var view;
 
   beforeEach(() => {
-<<<<<<< HEAD
-    model = new Panel();
-    view = new PanelView({
-      model,
-    });
-=======
     em = new Editor();
     model = new Panel(em.Panels);
     view = new PanelView(model);
->>>>>>> 14341440
     document.body.innerHTML = '<div id="fixtures"></div>';
     fixtures = document.body.querySelector('#fixtures');
     fixtures.appendChild(view.render().el);
@@ -62,12 +55,6 @@
     beforeEach(() => {
       model = new Panel({
         buttons: [{}],
-<<<<<<< HEAD
-      });
-      view = new PanelView({
-        model,
-=======
->>>>>>> 14341440
       });
       view = new PanelView(model);
       document.body.innerHTML = '<div id="fixtures"></div>';
