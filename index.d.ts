declare namespace Backbone {
  interface ModelProperties { }

  class Model<T extends ModelProperties> {
    constructor(attr?: T, opt?: any);
    attributes: T;
    collection: Collection<this>;
    cid: string;
    get<K extends keyof T>(prop: K): T[K];
    set<K extends keyof T>(prop: K, val: T[K]): void;
    defaults(): T;
    on(eventName: string, callback: (...args: any[]) => void): this;
    toJSON(options?: any): any;
  }

  class Collection<TModel extends Model<ModelProperties>> {
    models: TModel[];
    length: number;

    add(model: {} | TModel): TModel;
    add(models: Array<{} | TModel>): TModel[];
    find(iterator: (item: TModel) => boolean, context?: any): TModel;
    remove(model: {} | TModel): TModel;
    remove(models: Array<{} | TModel>): TModel[];
    reset(models?: Array<{} | TModel>): TModel[];
  }

  interface GenericModel extends Model<{}> { }
}

declare namespace grapesjs {
  type PluginOptions = Record<string, any>;

  type Plugin<T extends PluginOptions = {}> = (editor: Editor, config: T) => void;

  interface EditorConfig {
    /** Selector which indicates where render the editor */
    container?: string | HTMLElement;

    /** If true, auto-render the content */
    autorender?: boolean;

    /** Array of plugins to execute on start */
    plugins?: (string | Plugin)[];

    /** Custom options for plugins */
    pluginsOpts?: Record<string, any>;

    /** Init headless editor */
    headless?: boolean;

    /** Style prefix */
    stylePrefix?: string;

    /** HTML string or object of components */
    components?: string;

    /** CSS string or object of rules */
    style?: string;

    /** If true, will fetch HTML and CSS from selected container */
    fromElement?: boolean;

    /** Show an alert before unload the page with unsaved changes */
    noticeOnUnload?: number;

    /** Show paddings and margins */
    showOffsets?: boolean;

    /** Show paddings and margins on selected component */
    showOffsetsSelected?: boolean;

    /** On creation of a new Component (via object), if the 'style' attribute is not
     * empty, all those roles will be moved in its new class */
    forceClass?: boolean;

    /** Height for the editor container */
    height?: string;

    /** Width for the editor container */
    width?: string;

    /** Type of logs to print with the logger (by default is used the devtool console).
     * Available by default: debug, info, warning, error
     * You can use `false` to disable all of them or `true` to print all of them */
    log?: ('debug' | 'info' | 'warning' | 'error')[];

    /** By default Grapes injects base CSS into the canvas. For example, it sets body margin to 0
     * and sets a default background color of white. This CSS is desired in most cases.
     * use this property if you wish to overwrite the base CSS to your own CSS. This is most
     * useful if for example your template is not based off a document with 0 as body margin. */
    baseCss?: string;

    /** CSS that could only be seen (for instance, inside the code viewer) */
    protectedCss?: string;

    /** CSS for the iframe which containing the canvas, useful if you need to custom something inside
     * (eg. the style of the selected component) */
    canvasCss?: string;

    /** Default command */
    defaultCommand?: string;

    /** Show a toolbar when the component is selected */
    showToolbar?: boolean;

    // Allow script tag importing
    // @deprecated in favor of `config.parser.optionsHtml.allowScripts`
    // allowScripts: 0,

    /** If true render a select of available devices */
    showDevices?: boolean;

    /** When enabled, on device change media rules won't be created */
    devicePreviewMode?: boolean;

    /** The condition to use for media queries, eg. 'max-width'
     * Comes handy for mobile-first cases */
    mediaCondition?: string;

    /** Starting tag for variable inside scripts in Components */
    tagVarStart?: string;

    /** Ending tag for variable inside scripts in Components */
    tagVarEnd?: string;

    /** When false, removes empty text nodes when parsed, unless they contain a space */
    keepEmptyTextNodes?: boolean;

    /** Return JS of components inside HTML from 'editor.getHtml()' */
    jsInHtml?: boolean;

    /** Enable native HTML5 drag and drop */
    nativeDnD?: boolean;

    /** Enable multiple selection */
    multipleSelection?: boolean;

    /** Show the wrapper component in the final code, eg. in editor.getHtml() */
    exportWrapper?: boolean;

    /** The wrapper, if visible, will be shown as a `<body>` */
    wrapperIsBody?: boolean;

    /** Pass default available options wherever `editor.getHtml()` is called */
    optsHtml?: Record<string, any>;

    /** Pass default available options wherever `editor.getCss()` is called */
    optsCss?: Record<string, any>;

    /** Usually when you update the `style` of the component this changes the
     * element's `style` attribute. Unfortunately, inline styling doesn't allow
     * use of media queries (@media) or even pseudo selectors (eg. :hover).
     * When `avoidInlineStyle` is true all styles are inserted inside the css rule
     * @deprecated Don't use this option, we don't support inline styling anymore */
    avoidInlineStyle?: boolean;

    /** Avoid default properties from storable JSON data, like `components` and `styles`.
     * With this option enabled your data will be smaller (usefull if need to
     * save some storage space) */
    avoidDefaults?: boolean;

    /** (experimental)
     * The structure of components is always on the screen but it's not the same
     * for style rules. When you delete a component you might leave a lot of styles
     * which will never be used again, therefore they might be removed.
     * With this option set to true, styles not used from the CSS generator (so in
     * any case where `CssGenerator.build` is used) will be removed automatically.
     * But be careful, not always leaving the style not used mean you wouldn't
     * use it later, but this option comes really handy when deal with big templates. */
    clearStyles?: boolean;

    /** Specify the global drag mode of components. By default, components are moved
     * following the HTML flow. Two other options are available:
     * 'absolute' - Move components absolutely (design tools way)
     * 'translate' - Use translate CSS from transform property
     * To get more about this feature read: https://github.com/artf/grapesjs/issues/1936 */
<<<<<<< HEAD
    dragMode?: boolean;
=======
    dragMode?: 'translate' | 'absolute';
>>>>>>> 14341440

    /** When the editor is placed in a scrollable container (eg. modals) this might
     * cause elements inside the canvas (eg. floating toolbars) to be misaligned.
     * To avoid that, you can specify an array of DOM elements on which their scroll will
     * trigger the canvas update.
     * Be default, if the array is empty, the first parent element will be appended.
     * listenToEl: [document.querySelector('#scrollable-el')], */
    listenToEl?: HTMLElement[];

    /** Import asynchronously CSS to use as icons */
    cssIcons?: string;

    /** Dom element */
    el?: string;

    /** Configurations for I18n */
    i18n?: Record<string, any>;

    /** Configurations for Undo Manager */
    undoManager?: Record<string, any> | boolean;

    /** Configurations for Asset Manager */
    assetManager?: AssetManagerConfig | boolean;

    /** Configurations for Canvas */
    canvas?: CanvasConfig | boolean;

    /** Configurations for Layers */
    layers?: Record<string, any> | boolean;

    /** Configurations for Storage Manager */
    storageManager?: StorageManagerConfig | boolean;

    /** Configurations for Rich Text Editor */
    richTextEditor?: RichTextEditorConfig | boolean;

    /** Configurations for DomComponents */
    domComponents?: DomComponentsConfig | boolean;

    /** Configurations for Modal Dialog */
    modal?: ModalConfig | boolean;

    /** Configurations for Code Manager */
    codeManager?: CodeManagerConfig | boolean;

    /** Configurations for Panels */
    panels?: PanelsConfig | boolean;

    /** Configurations for Commands */
    commands?: CommandsConfig | boolean;

    /** Configurations for Css Composer */
    cssComposer?: CssComposerConfig | boolean;

    /** Configurations for Selector Manager */
    selectorManager?: SelectorManagerConfig | boolean;

    /** Configurations for Device Manager */
    deviceManager?: DeviceManagerConfig | boolean;

    /** Configurations for Style Manager */
    styleManager?: StyleManagerConfig | boolean;

    /** Configurations for Block Manager */
    blockManager?: BlockManagerConfig | boolean;

    /** Configurations for Trait Manager */
    traitManager?: TraitManagerConfig | boolean;

<<<<<<< HEAD
    /** Texts **/
    textViewCode?: string;

    /** Keep unused styles within the editor **/
    keepUnusedStyles?: 0;
  }

  interface AssetManagerConfig {
    assets?: Array<object>;
    noAssets?: string;
    stylePrefix?: string;
    upload?: boolean;
    uploadName?: string;
    headers?: object;
    params?: object;
    credentials?: RequestCredentials;
    multiUpload?: boolean;
    autoAdd?: boolean;
    uploadText?: string;
    addBtnText?: string;
    customFetch?: Function;
    uploadFile?: Function;
    embedAsBase64?: boolean;
    handleAdd?: Function;
    dropzone?: boolean;
    openAssetsOnDrop?: number;
    dropzoneContent?: string;
    modalTitle?: string;
    inputPlaceholder?: string;
  }

  interface CanvasConfig {
    stylePrefix?: string;
    scripts?: Array<string>;
    styles?: Array<string>;
    customBadgeLabel?: Function;
    autoscrollLimit?: number;
    notTextable?: Array<string>;
  }

  interface StyleManagerConfig {
    stylePrefix?: string;
    sectors?: Array<object>;
    appendTo?: HTMLElement | string;
    textNoElement?: string;
    hideNotStylable?: boolean;
    highlightChanged?: boolean;
    highlightComputed?: boolean;
    showComputed?: boolean;
    clearProperties?: boolean;
    avoidComputed?: Array<string>;
  }

  interface BlockManagerConfig {
    appendTo?: HTMLElement | string;
    blocks: Array<object>;
  }

  interface RichTextEditorConfig {
    stylePrefix?: string;
    adjustToolbar?: boolean;
    actions?: Array<string>;
  }

  interface TraitManagerConfig {
    stylePrefix?: string;
    appendTo?: HTMLElement | string;
    labelContainer?: string;
    labelPlhText?: string;
    labelPlhRef?: string;
    optionsTarget?: Array<object>;
    textNoElement?: string;
  }

  interface StorageManagerConfig {
    id?: string;
    autosave?: boolean;
    autoload?: boolean;
    type?: string;
    stepsBeforeSave?: number;
    recovery?: boolean | Function;
    onStore?: (data: any) => any;
    onLoad?: (data: any) => any;
    options?: {
      local?: LocalStorageConfig;
      remote?: RemoteStorageConfig;
      [key: string]: any;
    };
  }

  interface LocalStorageConfig {
    key?: string;
    checkLocal?: boolean;
  }

  interface RemoteStorageConfig {
    headers?: object;
    urlStore?: string;
    urlLoad?: string;
    contentTypeJson?: boolean;
    credentials?: RequestCredentials;
    fetchOptions?: string | ((opts: object) => object);
    onStore?: (data: any) => any;
    onLoad?: (data: any) => any;
  }

  interface DomComponentsConfig {
    stylePrefix?: string;
    wrapperId?: string;
    wrapperName?: string;
    wrapper?: DomComponentsWrapperConfig;
    components?: Array<object>;
    imageCompClass?: string;
    oAssetsOnCreate?: boolean;
    storeWrapper?: boolean;
    voidElements?: Array<string>;
  }

  interface DomComponentsWrapperConfig {
    removable?: boolean;
    copyable?: boolean;
    draggable?: boolean;
    // TODO: Type custom blocks and components
    components?: Array<object>;
    traits?: Array<object>;
    stylable?: Array<string>;
  }

  interface ModalConfig {
    stylePrefix?: string;
    title?: string;
    content?: string;
    backdrop?: boolean;
  }

  interface CodeManagerConfig {
    stylePrefix?: string;
    inlineCss?: boolean;
  }

  interface PanelsConfig {
    stylePrefix?: string;
    defaults?: Array<object>;
    em?: object;
    delayBtnsShow?: number;
  }

  interface CommandsConfig {
    ESCAPE_KEY?: number;
    stylePrefix?: string;
    defaults?: Array<object>;
    em?: object;
    firstCentered?: boolean;
    newFixedH?: boolean;
    minComponentH?: number;
    minComponentW?: number;
  }

  interface CssComposerConfig {
    stylePrefix?: string;
    staticRules?: string;
    rules?: Array<string>;
  }

  interface SelectorManagerConfig {
    stylePrefix?: string;
    appendTo?: HTMLElement | string;
    selectors?: Array<string>;
    label?: string;
    statesLabel?: string;
    selectedLabel?: string;
    states?: Array<object>;
  }

  interface DeviceManagerConfig {
    devices?: Array<object>;
    deviceLabel?: string;
  }

  function init(config: EditorConfig): Editor;

  interface Trait extends Backbone.Model<TraitOptions> {
    target: Component;

    /** Return all the properties */
    props(): TraitOptions;
    targetUpdated(): void;
    getValue(): string;
    getTargetValue(): string;
    setTargetValue(value: any, opts: object): void;
    setValueFromInput(value: any, final: boolean, opts: object): void;
    /**
     * Get the initial value of the trait
     */
    getInitValue(): string;
  }

  type TraitType = 'text' | 'number' | 'checkbox' | 'select' | string;

  interface TraitOptions {
    type: TraitType;
    label: string;
    name: string;
    min?: string;
    max?: string;
    unit?: string;
    step?: number;
    value?: string;
    target?: Component;
    default?: string;
    placeholder?: string;
    changeProp?: number;
    options?: SelectOption[];
    [key: string]: any;
  }

  interface PanelOptions {
    id: string;
    content: string;
    visible: boolean;
    buttons: Button[];
  }

  interface Panel extends Backbone.Model<PanelOptions> { }

  interface Button extends Backbone.Model<ButtonOptions> { }

  interface ButtonOptions {
    id: string;
    label: string;
    tagName: 'span';
    className: string;
    command: string | ((editor: Editor, opts?: any) => void);
    context: string;
    buttons: any[];
    attributes: object;
    options: object;
    active: boolean;
    dragDrop: boolean;
    togglable: boolean;
    runDefaultCommand: boolean;
    stopDefaultCommand: boolean;
    disable: boolean;
  }

  interface ComponentView {
    model: Component;

    onRender(opts: {
      editor?: Editor;
      model?: Component;
      el?: HTMLElement;
    }): void;
  }

  interface View { }

=======
    /** Configurations for Page Manager */
    pageManager?: PageManagerConfig;

    /** Texts **/
    textViewCode?: string;

    /** Keep unused styles within the editor **/
    keepUnusedStyles?: 0;

    layerManager?: LayerManagerConfig;
  }

  interface AssetManagerConfig {
    assets?: Array<object>;
    noAssets?: string;
    stylePrefix?: string;
    upload?: boolean;
    uploadName?: string;
    headers?: object;
    params?: object;
    credentials?: RequestCredentials;
    multiUpload?: boolean;
    autoAdd?: boolean;
    uploadText?: string;
    addBtnText?: string;
    customFetch?: Function;
    uploadFile?: Function;
    embedAsBase64?: boolean;
    handleAdd?: Function;
    dropzone?: boolean;
    openAssetsOnDrop?: number;
    dropzoneContent?: string;
    modalTitle?: string;
    inputPlaceholder?: string;
    custom?: boolean | {
      open?: (props: any) => void,
      close?: (props: any) => void,
    };
  }

  interface CanvasConfig {
    stylePrefix?: string;
    scripts?: Array<string>;
    styles?: Array<string>;
    customBadgeLabel?: Function;
    autoscrollLimit?: number;
    notTextable?: Array<string>;
  }

  interface StyleManagerConfig {
    stylePrefix?: string;
    sectors?: Array<object>;
    appendTo?: HTMLElement | string;
    textNoElement?: string;
    hideNotStylable?: boolean;
    highlightChanged?: boolean;
    highlightComputed?: boolean;
    showComputed?: boolean;
    clearProperties?: boolean;
    avoidComputed?: Array<string>;
  }

  interface BlockManagerConfig {
    appendTo?: HTMLElement | string;
    blocks: Array<object>;
  }

  interface RichTextEditorConfig {
    stylePrefix?: string;
    adjustToolbar?: boolean;
    actions?: Array<string>;
  }

  interface TraitManagerConfig {
    stylePrefix?: string;
    appendTo?: HTMLElement | string;
    labelContainer?: string;
    labelPlhText?: string;
    labelPlhRef?: string;
    optionsTarget?: Array<object>;
    textNoElement?: string;
  }

  interface PageManagerConfig {
    pages?: any;
  }

  interface StorageManagerConfig {
    id?: string;
    autosave?: boolean;
    autoload?: boolean;
    type?: string;
    stepsBeforeSave?: number;
    recovery?: boolean | Function;
    onStore?: (data: any) => any;
    onLoad?: (data: any) => any;
    options?: {
      local?: LocalStorageConfig;
      remote?: RemoteStorageConfig;
      [key: string]: any;
    };
  }

  interface LocalStorageConfig {
    key?: string;
    checkLocal?: boolean;
  }

  interface RemoteStorageConfig {
    headers?: object;
    urlStore?: string;
    urlLoad?: string;
    contentTypeJson?: boolean;
    credentials?: RequestCredentials;
    fetchOptions?: string | ((opts: object) => object);
    onStore?: (data: any) => any;
    onLoad?: (data: any) => any;
  }

  interface DomComponentsConfig {
    stylePrefix?: string;
    wrapperId?: string;
    wrapperName?: string;
    wrapper?: DomComponentsWrapperConfig;
    components?: Array<object>;
    imageCompClass?: string;
    oAssetsOnCreate?: boolean;
    storeWrapper?: boolean;
    voidElements?: Array<string>;
  }

  interface DomComponentsWrapperConfig {
    removable?: boolean;
    copyable?: boolean;
    draggable?: boolean;
    // TODO: Type custom blocks and components
    components?: Array<object>;
    traits?: Array<object>;
    stylable?: Array<string>;
  }

  interface ModalConfig {
    stylePrefix?: string;
    title?: string;
    content?: string;
    backdrop?: boolean;
  }

  interface CodeManagerConfig {
    stylePrefix?: string;
    inlineCss?: boolean;
  }

  interface PanelsConfig {
    stylePrefix?: string;
    defaults?: Array<object>;
    em?: object;
    delayBtnsShow?: number;
  }

  interface CommandsConfig {
    ESCAPE_KEY?: number;
    stylePrefix?: string;
    defaults?: Array<object>;
    em?: object;
    firstCentered?: boolean;
    newFixedH?: boolean;
    minComponentH?: number;
    minComponentW?: number;
  }

  interface CssComposerConfig {
    stylePrefix?: string;
    staticRules?: string;
    rules?: Array<string>;
  }

  interface SelectorManagerConfig {
    stylePrefix?: string;
    appendTo?: HTMLElement | string;
    selectors?: Array<string>;
    label?: string;
    statesLabel?: string;
    selectedLabel?: string;
    states?: Array<object>;
  }

  interface DeviceManagerConfig {
    devices?: Array<object>;
    deviceLabel?: string;
  }

  interface LayerManagerScrollLayersConfig {
    behavior?: string;
    block?: string;
  }

  interface LayerManagerScrollCanvasConfig {
    behavior?: string;
    block?: string;
  }

  interface LayerManagerConfig {
    /** Specify the element to use as a container, string (query) or HTMLElement
    * With the empty value, nothing will be rendered */
    appendTo?: HTMLElement | string;

    /** Scroll to selected component in Layers when it's selected in Canvas
    * true, false or `scrollIntoView`-like options */
    scrollLayers?: number | boolean | LayerManagerScrollLayersConfig;

    /** Style prefix */
    stylePrefix?: string;

    /** Enable/Disable globally the possibility to sort layers */
    sortable?: boolean;

    /** Enable/Disable globally the possibility to hide layers */
    hidable?: boolean;

    /** Hide textnodes */
    hideTextnode?: boolean;

    /** Indicate a query string of the element to be selected as the root of layers.
    * By default the root is the wrapper */
    root?: string;

    /** Indicates if the wrapper is visible in layers */
    showWrapper?: boolean;

    /** Show hovered components in canvas */
    showHover?: boolean;

    /** Scroll to selected component in Canvas when it's selected in Layers
    * true, false or `scrollIntoView`-like options,
    * `block: 'nearest'` avoids the issue of window scrolling */
    scrollCanvas?: boolean | LayerManagerScrollCanvasConfig;

    /** Highlight when a layer component is hovered */
    highlightHover?: boolean;

    /**
     * WARNING: Experimental option
     * A callback triggered once the component layer is initialized.
     * Useful to trigger updates on some component prop change.
     * @example
     * onInit({ component, render, listenTo }) {
     *  listenTo(component, 'change:some-prop', render);
     * };
     */
    onInit?: () => any;

    /**
     * WARNING: Experimental option
     * A callback triggered once the component layer is rendered.
     * A callback useful to update the layer DOM on some component change
     * @example
     * onRender({ component, el }) { // el is the DOM of the layer
     *  if (component.get('some-prop')) {
     *    // do changes using the `el` DOM
     *  }
     * }
     */
    onRender?: () => any;

    /**
     * Extend Layer view object (view/ItemView.js)
     * @example
     * extend: {
     *   setName(name) {
     *     // this.model is the component of the layer
     *     this.model.set('another-prop-for-name', name);
     *   },
     * },
     */
    extend?: any;
  }

  function init(config: EditorConfig): Editor;

  interface Trait extends Backbone.Model<TraitOptions> {
    target: Component;

    /** Return all the properties */
    props(): TraitOptions;
    targetUpdated(): void;
    getValue(): string;
    getTargetValue(): string;
    setTargetValue(value: any, opts: object): void;
    setValueFromInput(value: any, final: boolean, opts: object): void;
    /**
     * Get the initial value of the trait
     */
    getInitValue(): string;
  }

  type TraitType = 'text' | 'number' | 'checkbox' | 'select' | string;

  interface TraitOptions {
    type: TraitType;
    label: string;
    name: string;
    min?: string;
    max?: string;
    unit?: string;
    step?: number;
    value?: string;
    target?: Component;
    default?: string;
    placeholder?: string;
    changeProp?: number;
    options?: SelectOption[];
    command?: (editor: Editor) => void;
    [key: string]: any;
  }

  interface PanelOptions {
    id: string;
    content: string;
    visible: boolean;
    buttons: Button[];
  }

  interface Panel extends Backbone.Model<PanelOptions> { }

  interface Button extends Backbone.Model<ButtonOptions> { }

  interface ButtonOptions {
    id: string;
    label: string;
    tagName: 'span';
    className: string;
    command: string | ((editor: Editor, opts?: any) => void);
    context: string;
    buttons: any[];
    attributes: object;
    options: object;
    active: boolean;
    dragDrop: boolean;
    togglable: boolean;
    runDefaultCommand: boolean;
    stopDefaultCommand: boolean;
    disable: boolean;
  }

  interface ComponentView {
    model: Component;

    onRender(opts: {
      editor?: Editor;
      model?: Component;
      el?: HTMLElement;
    }): void;
  }

  interface View { }

>>>>>>> 14341440
  interface LayerManager {
    /**
     * Set new root for layers
     * @param el Component to be set as the root
     */
    setRoot(el: HTMLElement | Component | String): this;
    /** Get the root of layers */
    getRoot(): Component;
    /** Return the view of layers */
    getAll(): View;
  }

  interface TraitView {
    noLabel?: boolean;
    templateInput?: string | ((options: { trait: Trait }) => string);
    eventCapture?: string[];

    onEvent?: (options: {
      elInput: HTMLElement;
      component: Component;
      event: any;
    }) => void;
    onUpdate?: (options: {
      elInput: HTMLElement;
      component: Component;
    }) => void;
    createInput?: (options: { trait: Trait }) => HTMLElement;
    createLabel?: (options: { label: string }) => string;
  }

  interface TraitManager {
    /**
     * Add new trait type
     * @param name Type name
     * @param methods Object representing the trait
     */
    addType(name: string, trait: TraitView): void;
    /**
     * Get trait type
     * @param name Type name
     */
    getType(name: string): Object;
    /**
     * Get all trait types
     */
    getTypes(): Object;
  }

  /**
   * Editor contains the top level API which you'll probably use to customize the editor or extend it with plugins.
   * You get the Editor instance on init method and you can pass options via its [Configuration Object](https://github.com/artf/grapesjs/blob/master/src/editor/config/config.js)
   *
   * ```js
   * const editor = grapesjs.init({
   *    // options
   * });
   * ```
   *
   * ## Available Events
   *
   * You can make use of available events in this way
   * ```js
   * editor.on('EVENT-NAME', (some, argument) => {
   *    // do something
   * })
   * ```
   *
   * * `update` - The structure of the template is updated (its HTML/CSS)
   * * `undo` - Undo executed
   * * `redo` - Redo executed
   * * `load` - Editor is loaded
   *
   * ### Components
   * Check the [Components](/api/components.html) module.
   * ### Keymaps
   * Check the [Keymaps](/api/keymaps.html) module.
   * ### Style Manager
   * Check the [Style Manager](/api/style_manager.html) module.
   * ### Storage
   * Check the [Storage](/api/storage_manager.html) module.
   * ### Canvas
   * Check the [Canvas](/api/canvas.html) module.
   * ### RTE
   * Check the [Rich Text Editor](/api/rich_text_editor.html) module.
   * ### Commands
   * Check the [Commands](/api/commands.html) module.
   * ### Selectors
   * Check the [Selectors](/api/selector_manager.html) module.
   * ### Blocks
   * Check the [Blocks](/api/block_manager.html) module.
   * ### Assets
   * Check the [Assets](/api/assets.html) module.
   * ### Modal
   * Check the [Modal](/api/modal_dialog.html) module.
   * ### Devices
   * Check the [Devices](/api/device_manager.html) module.
   * ### Parser
   * Check the [Parser](/api/parser.html) module.
   * ### Pages
   * Check the [Pages](/api/pages.html) module.
   *
   * ## Methods
   */
  interface Editor {
    Components: Components;
    DomComponents: Components;
    Layers: LayerManager;
    LayerManager: LayerManager;
    Css: CssComposer;
    CssComposer: CssComposer;
    Storage: StorageManager;
    StorageManager: StorageManager;
    Assets: AssetManager;
    AssetManager: AssetManager;
    Blocks: BlockManager;
    BlockManager: BlockManager;
    Traits: TraitManager;
    TraitManager: TraitManager;
    Selectors: SelectorManager;
    SelectorManager: SelectorManager;
    Pages: Pages;
    PageManager: Pages;
    CodeManager: object;
    Commands: Commands;
    Keymaps: Keymaps;
    Modal: Modal;
    Panels: Panels;
    Styles: StyleManager;
    StyleManager: StyleManager;
    Canvas: Canvas;
    UndoManager: UndoManager;
    Devices: Devices;
    DeviceManager: Devices;
    RichTextEditor: RichTextEditor;
    Parser: Parser;
    Utils: object;
    Config: EditorConfig | object;

    /**
     * Returns configuration object
     * @param [prop] - Property name
     * @returns Returns the configuration object or
     *  the value of the specified property
     */
    getConfig(prop?: string): EditorConfig | object;
    /**
     * Returns HTML built inside canvas
     * @param [opts = {}] - Options
     * @param [opts.component] - Return the HTML of a specific Component
     * @param [opts.cleanId = false] - Remove unnecessary IDs (eg. those created automatically)
     * @returns HTML string
     */
    getHtml(opts?: { component?: Component; cleanId?: boolean }): string;
    /**
     * Returns CSS built inside canvas
     * @param [opts = {}] - Options
     * @param [opts.component] - Return the CSS of a specific Component
     * @param [opts.json = false] - Return an array of CssRules instead of the CSS string
     * @param [opts.avoidProtected = false] - Don't include protected CSS
     * @param [opts.onlyMatched = false] - Return only rules matched by the passed component.
     * @returns CSS string or array of CssRules
     */
    getCss(opts?: {
      component?: Component;
      json?: boolean;
      avoidProtected?: boolean;
      onlyMatched?: boolean;
    }): string | CssRule[];
    /**
     * Returns JS of all components
     * @param [opts = {}] - Options
     * @param [opts.component] - Get the JS of a specific component
     * @returns JS string
     */
    getJs(opts?: { component?: Component }): string;
    /**
     * Return the complete tree of components. Use `getWrapper` to include also the wrapper
     */
    getComponents(): Components;
    /**
     * Return the wrapper and its all components
     */
    getWrapper(): Component;
    /**
     * Set components inside editor's canvas. This method overrides actual components
     * @example
     * editor.setComponents('<div class="cls">New component</div>');
     * // or
     * editor.setComponents({
     *  type: 'text',
     *   classes:['cls'],
     *   content: 'New component'
     * });
     * @param components - HTML string or components model
     * @param opt - the options object to be used by the [setComponents]{@link em#setComponents} method
     */
<<<<<<< HEAD
    setComponents(components: object[] | any | string, opt: any): any;
=======
    setComponents(components: object[] | any | string, opt?: any): any;
>>>>>>> 14341440
    /**
     * Add components
     * @example
     * editor.addComponents('<div class="cls">New component</div>');
     * // or
     * editor.addComponents({
     *  type: 'text',
     *   classes:['cls'],
     *   content: 'New component'
     * });
     * @param components - HTML string or components model
     * @param opts - Options
     * @param [opts.avoidUpdateStyle = false] - If the HTML string contains styles,
     * by default, they will be created and, if already exist, updated. When this option
     * is true, styles already created will not be updated.
     */
    addComponents(
      components: object[] | any | string,
<<<<<<< HEAD
      opts: {
=======
      opts?: {
>>>>>>> 14341440
        avoidUpdateStyle?: boolean;
      }
    ): Component[];
    /**
     * Returns style in JSON format object
     */
    getStyle(): any;
    /**
     * Set style inside editor's canvas. This method overrides actual style
     * @example
     * editor.setStyle('.cls{color: red}');
     * //or
     * editor.setStyle({
     *   selectors: ['cls'],
     *   style: { color: 'red' }
     * });
     * @param style - CSS string or style model
     */
    setStyle(style: object[] | any | string): Editor;
    /**
     * Add styles to the editor
     * @example
     * editor.addStyle('.cls{color: red}');
     * @param style - CSS string or style model
     * @returns Array of created CssRule instances
     */
    addStyle(style: object[] | any | string): CssRule[];
    /**
     * Returns the last selected component, if there is one
     */
    getSelected(): Component | null;
    /**
     * Returns an array of all selected components
     */
    getSelectedAll(): Component[];
    /**
     * Get a stylable entity from the selected component.
     * If you select a component without classes the entity is the Component
     * itself and all changes will go inside its 'style' attribute. Otherwise,
     * if the selected component has one or more classes, the function will
     * return the corresponding CSS Rule
     */
    getSelectedToStyle(): Component; // TODO: | CSSRule
    /**
     * Select a component
     * @example
     * // Select dropped block
     * editor.on('block:drag:stop', function(model) {
     *  editor.select(model);
     * });
     * @param el - Component to select
     * @param [opts] - Options
     * @param [opts.scroll] - Scroll canvas to the selected element
     */
    select(
      el: Component | HTMLElement,
      opts?: {
        scroll?: boolean;
      }
    ): Editor;
    /**
     * Add component to selection
     * @example
     * editor.selectAdd(model);
     * @param el - Component to select
     */
    selectAdd(el: Component | HTMLElement | any[]): Editor;
    /**
     * Remove component from selection
     * @example
     * editor.selectRemove(model);
     * @param el - Component to select
     */
    selectRemove(el: Component | HTMLElement | any[]): Editor;
    /**
     * Toggle component selection
     * @example
     * editor.selectToggle(model);
     * @param el - Component to select
     */
    selectToggle(el: Component | HTMLElement | any[]): Editor;
    /**
     * Returns, if active, the Component enabled in rich text editing mode.
     * @example
     * const textComp = editor.getEditing();
     * if (textComp) {
     *  console.log('HTML: ', textComp.toHTML());
     * }
     */
    getEditing(): Component | null;
    /**
     * Set device to the editor. If the device exists it will
     * change the canvas to the proper width
     * @example
     * editor.setDevice('Tablet');
     * @param name - Name of the device
     */
    setDevice(name: string): Editor;
    /**
     * Return the actual active device
     * @example
     * var device = editor.getDevice();
     * console.log(device);
     * // 'Tablet'
     * @returns Device name
     */
    getDevice(): string;
    /**
     * Execute command
     * @example
     * editor.runCommand('myCommand', {someValue: 1});
     * @param id - Command ID
     * @param options - Custom options
     * @returns The return is defined by the command
     */
<<<<<<< HEAD
    runCommand(id: string, options: any): any;
=======
    runCommand(id: string, options?: Record<string, unknown>): any;
>>>>>>> 14341440
    /**
     * Stop the command if stop method was provided
     * @example
     * editor.stopCommand('myCommand', {someValue: 1});
     * @param id - Command ID
     * @param options - Custom options
     * @returns The return is defined by the command
     */
<<<<<<< HEAD
    stopCommand(id: string, options: any): any;
=======
    stopCommand(id: string, options?: Record<string, unknown>): any;
>>>>>>> 14341440
    /**
     * Store data to the current storage
     * @param options - Storage options
     * @returns Stored data
     * @example
     * const storedData = await editor.store();
     */
    store(options: StorageOptions): Promise<any>;
    /**
<<<<<<< HEAD
     * Get the JSON data object, which could be stored and loaded back with `editor.loadData(json)`
     * @example
     * console.log(editor.storeData());
     * // { pages: [...], styles: [...], ... }
     */
    storeData(): any;
    /**
=======
>>>>>>> 14341440
     * Load data from the current storage
     * @param options - Storage options
     * @returns Loaded data
     * @example
     * const data = await editor.load();
     */
    load(options: StorageOptions): Promise<any>;
    /**
<<<<<<< HEAD
     * Load data from the JSON data object
     * @example
     * editor.loadData({ pages: [...], styles: [...], ... })
     * @param data - Data to load
     * @returns Loaded object
     */
    loadData(data: any): any;
=======
     * Get the JSON project data, which could be stored and loaded back with `editor.loadProjectData(json)`
     * @returns {Object}
     * @example
     * console.log(editor.getProjectData());
     * // { pages: [...], styles: [...], ... }
     */
    getProjectData(): any;
    /**
     * Load data from the JSON project
     * @param {Object} data Project to load
     * @example
     * editor.loadProjectData({ pages: [...], styles: [...], ... })
     */
    loadProjectData(data: any): any;
>>>>>>> 14341440
    /**
     * Returns container element. The one which was indicated as 'container'
     * on init method
     */
    getContainer(): HTMLElement;
    /**
     * Return the count of changes made to the content and not yet stored.
     * This count resets at any `store()`
     */
    getDirtyCount(): number;
    /**
     * Update editor dimension offsets
     *
     * This method could be useful when you update, for example, some position
     * of the editor element (eg. canvas, panels, etc.) with CSS, where without
     * refresh you'll get misleading position of tools
     * @param [options] - Options
     * @param [options.tools = false] - Update the position of tools (eg. rich text editor, component highlighter, etc.)
     */
    refresh(options?: { tools?: boolean }): void;
    /**
     * Replace the built-in Rich Text Editor with a custom one.
     * @example
     * editor.setCustomRte({
     *   // Function for enabling custom RTE
     *   // el is the HTMLElement of the double clicked Text Component
     *   // rte is the same instance you have returned the first time you call
     *   // enable(). This is useful if need to check if the RTE is already enabled so
     *   // ion this case you'll need to return the RTE and the end of the function
     *   enable: function(el, rte) {
     *     rte = new MyCustomRte(el, {}); // this depends on the Custom RTE API
     *     ...
     *     return rte; // return the RTE instance
     *   },
     *
     *   // Disable the editor, called for example when you unfocus the Text Component
     *  disable: function(el, rte) {
     *     rte.blur(); // this depends on the Custom RTE API
     *  }
     *
     * // Called when the Text Component is focused again. If you returned the RTE instance
     * // from the enable function, the enable won't be called again instead will call focus,
     * // in this case to avoid double binding of the editor
     *  focus: function (el, rte) {
     *   rte.focus(); // this depends on the Custom RTE API
     *  }
     * });
     * @param obj - Custom RTE Interface
     */
    setCustomRte(obj: any): void;
    /**
     * Replace the default CSS parser with a custom one.
     * The parser function receives a CSS string as a parameter and expects
     * an array of CSSRule objects as a result. If you need to remove the
     * custom parser, pass `null` as the argument
     * @example
     * editor.setCustomParserCss(css => {
     *  const result = [];
     *  // ... parse the CSS string
     *  result.push({
     *    selectors: '.someclass, div .otherclass',
     *    style: { color: 'red' }
     *  })
     *  // ...
     *  return result;
     * });
     * @param parser - Parser function
     */
    setCustomParserCss(parser: ((...params: any[]) => any) | null): Editor;
    /**
     * Change the global drag mode of components.
     * To get more about this feature read: https://github.com/artf/grapesjs/issues/1936
     * @param value - Drag mode, options: 'absolute' | 'translate'
     */
    setDragMode(value: string): Editor;
    /**
     * Trigger event log message
     * @example
     * editor.log('Something done!', { ns: 'from-plugin-x', level: 'info' });
     * // This will trigger following events
     * // `log`, `log:info`, `log-from-plugin-x`, `log-from-plugin-x:info`
     * // Callbacks of those events will always receive the message and
     * // options, as arguments, eg:
     * // editor.on('log:info', (msg, opts) => console.info(msg, opts))
     * @param msg - Message to log
     * @param [opts = {}] - Custom options
     * @param [opts.ns = ''] - Namespace of the log (eg. to use in plugins)
     * @param [opts.level = 'debug'] - Level of the log, `debug`, `info`, `warning`, `error`
     */
    log(
      msg: any,
      opts?: {
        ns?: string;
        level?: string;
      }
    ): Editor;
    /**
     * Translate label
     * @example
     * editor.t('msg');
     * // use params
     * editor.t('msg2', { params: { test: 'hello' } });
     * // custom local
     * editor.t('msg2', { params: { test: 'hello' }, l: 'it' });
     * @param key - Label to translate
     * @param [opts] - Options for the translation
     * @param [opts.params] - Params for the translation
     * @param [opts.noWarn] - Avoid warnings in case of missing resources
     */
    t(
      key: string,
      opts?: {
        params?: any;
        noWarn?: boolean;
      }
    ): string;
    /**
     * Attach event
     * @param event - Event name
     * @param callback - Callback function
     */
    on(event: GrapesEvent, callback: (...params: any[]) => any): Editor;
    /**
     * Attach event and detach it after the first run
     * @param event - Event name
     * @param callback - Callback function
     */
    once(event: GrapesEvent, callback: (...params: any[]) => any): Editor;
    /**
     * Detach event
     * @param event - Event name
     * @param callback - Callback function
     */
    off(event: GrapesEvent, callback: (...params: any[]) => any): Editor;
    /**
     * Trigger event
     * @param event - Event to trigger
     */
    trigger(event: GrapesEvent): Editor;
    /**
     * Destroy the editor
     */
    destroy(): void;
    /**
     * Render editor
     */
    render(): HTMLElement;
    /**
     * Trigger a callback once the editor is loaded and rendered.
     * The callback will be executed immediately if the method is called on the already rendered editor.
     * @example
     * editor.onReady(() => {
     *   // perform actions
     * });
     * @param clb - Callback to trigger
     */
    onReady(clb: (...params: any[]) => any): void;
    /**
     * Print safe HTML by using ES6 tagged template strings.
     * @example
     * const unsafeStr = '<script>....</script>';
     * const safeStr = '<b>Hello</b>';
     * // Use `$${var}` to avoid escaping
     * const strHtml = editor.html`Escaped ${unsafeStr}, unescaped $${safeStr}`;
     */
    html(literals: string[], substs: string[]): string;
  }

  type GrapesEvent =
    | ComponentEvent
    | BlockEvent
    | AssetEvent
    | KeymapEvent
    | StyleManagerEvent
    | StorageEvent
    | CanvasEvent
    | SelectorEvent
    | RichTextEditorEvent
    | ModalEvent
    | CommandEvent
    | GeneralEvent;

  type ComponentEvent =
    | 'component:create'
    | 'component:mount'
    | 'component:add'
    | 'component:remove'
    | 'component:remove:before'
    | 'component:clone'
    | 'component:update'
    | 'component:styleUpdate'
    | 'component:selected'
    | 'component:deselected'
    | 'component:toggled'
    | 'component:type:add'
    | 'component:type:update'
    | 'component:drag:start'
    | 'component:drag'
    | 'component:drag:end';

  type BlockEvent =
    | 'block:add'
    | 'block:remove'
    | 'block:drag:start'
    | 'block:drag'
    | 'block:drag:stop';

  type AssetEvent =
    | 'asset:add'
    | 'asset:remove'
    | 'asset:upload:start'
    | 'asset:upload:end'
    | 'asset:upload:error'
    | 'asset:upload:response';

  type KeymapEvent =
    | 'keymap:add'
    | 'keymap:remove'
    | 'keymap:emit'
    | 'keymap:emit:{keymapId}';

  type StyleManagerEvent =
    | 'styleManager:update:target'
    | 'styleManager:change'
    | 'styleManager:change:{propertyName}';

  type StorageEvent =
    | 'storage:start'
    | 'storage:start:store'
    | 'storage:start:load'
    | 'storage:load'
    | 'storage:store'
    | 'storage:end'
    | 'storage:end:store'
    | 'storage:end:load'
    | 'storage:error'
    | 'storage:error:store'
    | 'storage:error:load';

  type CanvasEvent =
    | 'canvas:dragenter'
    | 'canvas:dragover'
    | 'canvas:drop'
    | 'canvas:dragend'
    | 'canvas:dragdata';

  type SelectorEvent = 'selector:add';

  type RichTextEditorEvent = 'rte:enable' | 'rte:disable';

  type ModalEvent = 'modal:open' | 'modal:close';

  type CommandEvent =
<<<<<<< HEAD
    | 'run:{commandName}'
    | 'stop:{commandName}'
    | 'run:{commandName}:before'
    | 'stop:{commandName}:before'
    | 'abort:{commandName}';
=======
    | `run:${string}`
    | `stop:${string}`
    | `abort:${string}`;
>>>>>>> 14341440

  type GeneralEvent = 'canvasScroll' | 'undo' | 'redo' | 'load';

  /**
   * You can customize the initial state of the module from the editor initialization, by passing the following [Configuration Object](https://github.com/artf/grapesjs/blob/master/src/asset_manager/config/config.js)
   * ```js
   * const editor = grapesjs.init({
   *  assetManager: {
   *    // options
   *  }
   * })
   * ```
   *
   * Once the editor is instantiated you can use its API. Before using these methods you should get the module from the instance
   *
   * ```js
   * const assetManager = editor.AssetManager;
   * ```
   *
   * ## Available Events
   * * `asset:open` - Asset Manager opened.
   * * `asset:close` - Asset Manager closed.
   * * `asset:add` - Asset added. The [Asset] is passed as an argument to the callback.
   * * `asset:remove` - Asset removed. The [Asset] is passed as an argument to the callback.
   * * `asset:update` - Asset updated. The updated [Asset] and the object containing changes are passed as arguments to the callback.
   * * `asset:upload:start` - Before the upload is started.
   * * `asset:upload:end` - After the upload is ended.
   * * `asset:upload:error` - On any error in upload, passes the error as an argument.
   * * `asset:upload:response` - On upload response, passes the result as an argument.
   * * `asset` - Catch-all event for all the events mentioned above. An object containing all the available data about the triggered event is passed as an argument to the callback.
   * * `asset:custom` - Event for handling custom Asset Manager UI.
   *
   * ## Methods
   * * [open](#open)
   * * [close](#close)
   * * [isOpen](#isopen)
   * * [add](#add)
   * * [get](#get)
   * * [getAll](#getall)
   * * [getAllVisible](#getallvisible)
   * * [remove](#remove)
   * * [store](#store)
   * * [load](#load)
   * * [getContainer](#getcontainer)
   *
   * [Asset]: asset.html
   */
  interface AssetManager {
    /**
     * Open the asset manager.
     * @example
     * assetManager.open({
     *  select(asset, complete) {
     *    const selected = editor.getSelected();
     *    if (selected && selected.is('image')) {
     *      selected.addAttributes({ src: asset.getSrc() });
     *      // The default AssetManager UI will trigger `select(asset, false)` on asset click
     *      // and `select(asset, true)` on double-click
     *      complete && assetManager.close();
     *    }
     *  }
     * });
     * // with your custom types (you should have assets with those types declared)
     * assetManager.open({ types: ['doc'], ... });
     * @param [options] - Options for the asset manager.
     * @param [options.types = ['image']] - Types of assets to show.
     * @param [options.select] - Type of operation to perform on asset selection. If not specified, nothing will happen.
     */
    open(options?: {
      types?: String[];
      select?: (...params: any[]) => any;
    }): void;
    /**
     * Close the asset manager.
     * @example
     * assetManager.close();
     */
    close(): void;
    /**
     * Checks if the asset manager is open
     * @example
     * assetManager.isOpen(); // true | false
     */
    isOpen(): boolean;
    /**
     * Add new asset/s to the collection. URLs are supposed to be unique
     * @example
     * // As strings
     * assetManager.add('http://img.jpg');
     * assetManager.add(['http://img.jpg', './path/to/img.png']);
     *
     * // Using objects you can indicate the type and other meta informations
     * assetManager.add({
     *  // type: 'image',	// image is default
     * 	src: 'http://img.jpg',
     * 	height: 300,
     * 	width: 200,
     * });
     * assetManager.add([{ src: 'img2.jpg' }, { src: 'img2.png' }]);
     * @param asset - URL strings or an objects representing the resource.
     * @param [opts] - Options
     */
    add(asset: string | any | String[] | object[], opts?: any): any;
    /**
     * Return asset by URL
     * @example
     * const asset = assetManager.get('http://img.jpg');
     * @param src - URL of the asset
     */
    get(src: string): any;
    /**
     * Return the global collection, containing all the assets
     */
    getAll(): any;
    /**
     * Return the visible collection, which contains assets actually rendered
     */
    getAllVisible(): any;
    /**
     * Remove asset
     * @example
     * const removed = assetManager.remove('http://img.jpg');
     * // or by passing the Asset
     * const asset = assetManager.get('http://img.jpg');
     * assetManager.remove(asset);
     */
    remove(): any;
    /**
     * Store assets data to the selected storage
     * @example
     * var assets = assetManager.store();
     * @param noStore - If true, won't store
     * @returns Data to store
     */
    store(noStore: boolean): any;
    /**
     * Load data from the passed object.
     * The fetched data will be added to the collection.
     * @example
     * var assets = assetManager.load({
     * 	assets: [...]
     * })
     * @param data - Object of data to load
     * @returns Loaded assets
     */
    load(data: any): any;
    /**
     * Return the Asset Manager Container
     */
    getContainer(): HTMLElement;
    /**
     * Render assets
     * @example
     * // Render all assets
     * assetManager.render();
     *
     * // Render some of the assets
     * const assets = assetManager.getAll();
     * assetManager.render(assets.filter(
     *  asset => asset.get('category') == 'cats'
     * ));
     * @param assets - Assets to render, without the argument will render all global assets
     */
    render(assets: any[]): HTMLElement;
  }

  interface AssetOptions {
    /**
     * Asset type, eg. 'image'.
     */
    type: string;
    /**
     * Asset URL, eg. 'https://.../image.png'.
     */
    src: string;
  }

  interface Asset extends Backbone.Model<AssetOptions> {
    /**
     * Get asset type.
     * @example
     * // Asset: { src: 'https://.../image.png', type: 'image' }
     * asset.getType(); // -> 'image'
     */
    getType(): string;

    /**
     * Get asset URL.
     * @example
     * // Asset: { src: 'https://.../image.png'  }
     * asset.getSrc(); // -> 'https://.../image.png'
     */
    getSrc(): string;

    /**
     * Get filename of the asset (based on `src`).
     * @example
     * // Asset: { src: 'https://.../image.png' }
     * asset.getFilename(); // -> 'image.png'
     * // Asset: { src: 'https://.../image' }
     * asset.getFilename(); // -> 'image'
     */
    getFilename(): string;

    /**
     * Get extension of the asset (based on `src`).
     * @example
     * // Asset: { src: 'https://.../image.png' }
     * asset.getExtension(); // -> 'png'
     * // Asset: { src: 'https://.../image' }
     * asset.getExtension(); // -> ''
     */
    getExtension(): string;
  }

  /**
   * You can customize the initial state of the module from the editor initialization, by passing the following [Configuration Object](https://github.com/artf/grapesjs/blob/master/src/block_manager/config/config.js)
   * ```js
   * const editor = grapesjs.init({
   *  blockManager: {
   *    // options
   *  }
   * })
   * ```
   *
   * Once the editor is instantiated you can use its API and listen to its events. Before using these methods, you should get the module from the instance.
   *
   * ```js
   * // Listen to events
   * editor.on('block:add', (block) => { ... });
   *
   * // Use the API
   * const blockManager = editor.BlockManager;
   * blockManager.add(...);
   * ```
   *
   * ## Available Events
   * * `block:add` - Block added. The [Block] is passed as an argument to the callback.
   * * `block:remove` - Block removed. The [Block] is passed as an argument to the callback.
   * * `block:update` - Block updated. The [Block] and the object containing changes are passed as arguments to the callback.
   * * `block:drag:start` - Started dragging block, the [Block] is passed as an argument.
   * * `block:drag` - Dragging block, the [Block] is passed as an argument.
   * * `block:drag:stop` - Dragging of the block is stopped. The dropped [Component] (if dropped successfully) and the [Block] are passed as arguments.
   * * `block` - Catch-all event for all the events mentioned above. An object containing all the available data about the triggered event is passed as an argument to the callback.
   *
   * ## Methods
   * * [add](#add)
   * * [get](#get)
   * * [getAll](#getall)
   * * [getAllVisible](#getallvisible)
   * * [remove](#remove)
   * * [getConfig](#getconfig)
   * * [getCategories](#getcategories)
   * * [getContainer](#getcontainer)
   * * [render](#render)
   *
   * [Block]: block.html
   * [Component]: component.html
   */
  interface BlockManager {
    /**
     * Get configuration object
     */
    getConfig(): BlockManagerConfig;
    /**
     * Add new block.
     * @example
     * blockManager.add('h1-block', {
     *   label: 'Heading',
     *   content: '<h1>Put your title here</h1>',
     *   category: 'Basic',
     *   attributes: {
     *     title: 'Insert h1 block'
     *   }
     * });
     * @param id - Block ID
     */
    add(id: string, block: BlockOptions): any;
    /**
     * Get the block by id.
     * @example
     * const block = blockManager.get('h1-block');
     * console.log(JSON.stringify(block));
     * // {label: 'Heading', content: '<h1>Put your ...', ...}
     * @param id - Block id
     */
    get(id: string): any;
    /**
     * Return all blocks.
     * @example
     * const blocks = blockManager.getAll();
     * console.log(JSON.stringify(blocks));
     * // [{label: 'Heading', content: '<h1>Put your ...'}, ...]
     */
    getAll(): any;
    /**
     * Return the visible collection, which containes blocks actually rendered
     */
    getAllVisible(): any;
    /**
     * Remove block.
     * @example
     * const removed = blockManager.remove('BLOCK_ID');
     * // or by passing the Block
     * const block = blockManager.get('BLOCK_ID');
     * blockManager.remove(block);
     */
    remove(): any;
    /**
     * Get all available categories.
     * It's possible to add categories only within blocks via 'add()' method
     */
    getCategories(): any[] | Backbone.Collection<Backbone.Model<{}>>;
    /**
     * Return the Blocks container element
     */
    getContainer(): HTMLElement;
    /**
     * Render blocks
     * @example
     * // Render all blocks (inside the global collection)
     * blockManager.render();
     *
     * // Render new set of blocks
     * const blocks = blockManager.getAll();
     * const filtered = blocks.filter(block => block.get('category') == 'sections')
     *
     * blockManager.render(filtered);
     * // Or a new set from an array
     * blockManager.render([
     *  {label: 'Label text', content: '<div>Content</div>'}
     * ]);
     *
     * // Back to blocks from the global collection
     * blockManager.render();
     *
     * // You can also render your blocks outside of the main block container
     * const newBlocksEl = blockManager.render(filtered, { external: true });
     * document.getElementById('some-id').appendChild(newBlocksEl);
     * @param blocks - Blocks to render, without the argument will render all global blocks
     * @param [opts = {}] - Options
     * @param [opts.external] - Render blocks in a new container (HTMLElement will be returned)
     * @param [opts.ignoreCategories] - Render blocks without categories
     * @returns Rendered element
     */
    render(
      blocks: any[],
      opts?: {
        external?: boolean;
        ignoreCategories?: boolean;
      }
    ): HTMLElement;
  }

<<<<<<< HEAD
=======
  interface BlockCategoryOptions {
    id: string,
    label: string,
    open?: boolean,
    attributes?: Record<string, any>,
  }

>>>>>>> 14341440
  interface BlockOptions {
    /**
     * Block label, eg. `My block`
     */
    label: string;
    /**
     * The content of the block. Might be an HTML string or a [Component Defintion](/modules/Components.html#component-definition)
     */
    content: string | any;
    /**
     * HTML string for the media/icon of the block, eg. `<svg ...`, `<img ...`, etc.
     * @defaultValue ''
     */
    media?: string;
    /**
     * Block category, eg. `Basic blocks`
     * @defaultValue ''
     */
<<<<<<< HEAD
    category?: string;
=======
    category?: string | BlockCategoryOptions;
>>>>>>> 14341440
    /**
     * If true, triggers the `active` event on the dropped component.
     */
    activate?: boolean;
    /**
     * If true, the dropped component will be selected.
     */
    select?: boolean;
    /**
     * If true, all IDs of dropped components and their styles will be changed.
     */
    resetId?: boolean;
    /**
     * Disable the block from being interacted
     */
    disable?: boolean;
    /**
     * Custom behavior on click, eg. `(block, editor) => editor.getWrapper().append(block.get('content'))`
     */
    onClick?: (...params: any[]) => any;
<<<<<<< HEAD
=======
    /**
     * Block attributes
     */
    attributes?: Record<string, any>;
>>>>>>> 14341440
  }
  interface Block extends Backbone.Model<BlockOptions> {
    /**
     * Get block id
     */
    getId(): string;

    /**
     * Get block label
     */
    getLabel(): string;

    /**
     * Get block media
     */
    getMedia(): string;

    /**
     * Get block content
     * @returns Component definition | HTML string
     */
    getContent(): any | string | (object | String)[];

    /**
     * Get block category label
     */
    getCategoryLabel(): string;

    self(): Block;
  }

  /**
   * You can customize the initial state of the module from the editor initialization, by passing the following [Configuration Object](https://github.com/artf/grapesjs/blob/master/src/commands/config/config.js)
   * ```js
   * const editor = grapesjs.init({
   *  commands: {
   *    // options
   *  }
   * })
   * ```
   *
   * Once the editor is instantiated you can use its API and listen to its events. Before using these methods, you should get the module from the instance.
   *
   * ```js
   * // Listen to events
   * editor.on('run', () => { ... });
   *
   * // Use the API
   * const commands = editor.Commands;
   * commands.add(...);
   * ```
   *
   * * ## Available Events
   * * `run:{commandName}` - Triggered when some command is called to run (eg. editor.runCommand('preview'))
   * * `stop:{commandName}` - Triggered when some command is called to stop (eg. editor.stopCommand('preview'))
   * * `run:{commandName}:before` - Triggered before the command is called
   * * `stop:{commandName}:before` - Triggered before the command is called to stop
   * * `abort:{commandName}` - Triggered when the command execution is aborted (`editor.on(`run:preview:before`, opts => opts.abort = 1);`)
   * * `run` - Triggered on run of any command. The id and the result are passed as arguments to the callback
   * * `stop` - Triggered on stop of any command. The id and the result are passed as arguments to the callback
   *
   * ## Methods
   * * [add](#add)
   * * [get](#get)
   * * [getAll](#getall)
   * * [extend](#extend)
   * * [has](#has)
   * * [run](#run)
   * * [stop](#stop)
   * * [isActive](#isactive)
   * * [getActive](#getactive)
   */
  interface Commands {
    /**
     * Add new command to the collection
     * @example
     * commands.add('myCommand', {
     * 	run(editor, sender) {
     * 		alert('Hello world!');
     * 	},
     * 	stop(editor, sender) {
     * 	},
     * });
     * // As a function
     * commands.add('myCommand2', editor => { ... });
     */
    add(
      id: string,
<<<<<<< HEAD
      command: (editor: Editor) => void | {
        run: (editor: Editor, sender?: any) => void;
        stop: (editor: Editor, sender?: any) => void;
      }
=======
      command: ((editor: Editor, sender?: any, opts?: Record<string, any>) => any) |
        {
          run?: (editor: Editor, sender?: any, opts?: Record<string, any>) => any;
          stop?: (editor: Editor, sender?: any, opts?: Record<string, any>) => any;
          [key: string]: unknown;
        }
>>>>>>> 14341440
    ): void;
    /**
     * Get command by ID
     * @example
     * var myCommand = commands.get('myCommand');
     * myCommand.run();
     * @param id - Command's ID
     * @returns Object representing the command
     */
    get(id: string): any;
    /**
     * Extend the command. The command to extend should be defined as an object
     * @example
     * commands.extend('old-command', {
     *  someInnerFunction() {
     *  // ...
     *  }
     * });
     * @param id - Command's ID
     * @param Object - with the new command functions
     */
    extend(id: string, Object: any): Commands;
    /**
     * Check if command exists
     * @param id - Command's ID
     */
    has(id: string): boolean;
    /**
     * Get an object containing all the commands
     */
    getAll(): any;
    /**
     * Execute the command
     * @example
     * commands.run('myCommand', { someOption: 1 });
     * @param id - Command ID
     * @param [options = {}] - Options
     * @returns The return is defined by the command
     */
    run(id: string, options?: any): any;
    /**
     * Stop the command
     * @example
     * commands.stop('myCommand', { someOption: 1 });
     * @param id - Command ID
     * @param [options = {}] - Options
     * @returns The return is defined by the command
     */
    stop(id: string, options?: any): any;
    /**
     * Check if the command is active. You activate commands with `run`
     * and disable them with `stop`. If the command was created without `stop`
     * method it can't be registered as active
     * @example
     * const cId = 'some-command';
     * commands.run(cId);
     * commands.isActive(cId);
     * // -> true
     * commands.stop(cId);
     * commands.isActive(cId);
     * // -> false
     * @param id - Command id
     */
    isActive(id: string): boolean;
    /**
     * Get all active commands
     * @example
     * console.log(commands.getActive());
     * // -> { someCommand: itsLastReturn, anotherOne: ... };
     */
    getActive(): any;
  }

  interface AddComponentOptions {
<<<<<<< HEAD
    isComponent?: (el: HTMLElement) => boolean | ComponentProperties;
    model?: ComponentModelDefinition;
    view?: ComponentViewDefinition;
  }

  interface ComponentModelDefinition {
    defaults?: ComponentProperties;
=======
    isComponent?: (el: HTMLElement) => boolean | ComponentDefinition;
    model?: ThisType<ComponentModelDefinition & Component>;
    view?: ThisType<ComponentViewDefinition & ComponentView>;
    extend?: string,
    extendView?: string,
    extendFn?: string[],
    extendFnView?: string[],
  }

  interface ComponentModelDefinition {
    defaults?: ComponentDefinition;
>>>>>>> 14341440
    init?: (this: Component) => void;
    handlePropChange?: (this: Component) => void;
    handleAttrChange?: (this: Component) => void;
    handleTitleChange?: (this: Component) => void;
<<<<<<< HEAD
  }

  interface ComponentViewDefinition {
    tagName: string;
    events: Record<string, string>;
    init?: (options: { model: Component }) => void;
    removed?: () => void;
    onRender?: (options: { el: HTMLElement; model: Component }) => void;
=======
    [key: string]: any;
  }

  interface ComponentViewDefinition {
    tagName?: string;
    events?: Record<string, string>;
    init?: (options: { model: Component }) => void;
    removed?: () => void;
    onRender?: (options: { el: HTMLElement; model: Component }) => void;
    [key: string]: any;
>>>>>>> 14341440
  }

  /**
   * With this module is possible to manage components inside the canvas. You can customize the initial state of the module from the editor initialization, by passing the following [Configuration Object](https://github.com/artf/grapesjs/blob/master/src/dom_components/config/config.js)
   * ```js
   * const editor = grapesjs.init({
   *  domComponents: {
   *    // options
   *  }
   * })
   * ```
   *
   * Once the editor is instantiated you can use its API and listen to its events. Before using these methods, you should get the module from the instance.
   *
   * ```js
   * // Listen to events
   * editor.on('component:create', () => { ... });
   *
   * // Use the API
   * const cmp = editor.Components;
   * cmp.addType(...);
   * ```
   *
   * ## Available Events
   * * `component:create` - Component is created (only the model, is not yet mounted in the canvas), called after the init() method
   * * `component:mount` - Component is mounted to an element and rendered in canvas
   * * `component:add` - Triggered when a new component is added to the editor, the model is passed as an argument to the callback
   * * `component:remove` - Triggered when a component is removed, the model is passed as an argument to the callback
   * * `component:remove:before` - Triggered before the remove of the component, the model, remove function (if aborted via options, with this function you can complete the remove) and options (use options.abort = true to prevent remove), are passed as arguments to the callback
   * * `component:clone` - Triggered when a component is cloned, the new model is passed as an argument to the callback
   * * `component:update` - Triggered when a component is updated (moved, styled, etc.), the model is passed as an argument to the callback
   * * `component:update:{propertyName}` - Listen any property change, the model is passed as an argument to the callback
   * * `component:styleUpdate` - Triggered when the style of the component is updated, the model is passed as an argument to the callback
   * * `component:styleUpdate:{propertyName}` - Listen for a specific style property change, the model is passed as an argument to the callback
   * * `component:selected` - New component selected, the selected model is passed as an argument to the callback
   * * `component:deselected` - Component deselected, the deselected model is passed as an argument to the callback
   * * `component:toggled` - Component selection changed, toggled model is passed as an argument to the callback
   * * `component:type:add` - New component type added, the new type is passed as an argument to the callback
   * * `component:type:update` - Component type updated, the updated type is passed as an argument to the callback
   * * `component:drag:start` - Component drag started. Passed an object, to the callback, containing the `target` (component to drag), `parent` (parent of the component) and `index` (component index in the parent)
   * * `component:drag` - During component drag. Passed the same object as in `component:drag:start` event, but in this case, `parent` and `index` are updated by the current pointer
   * * `component:drag:end` - Component drag ended. Passed the same object as in `component:drag:start` event, but in this case, `parent` and `index` are updated by the final pointer
   *
   * ## Methods
   * * [getWrapper](#getwrapper)
   * * [getComponents](#getcomponents)
   * * [addComponent](#addcomponent)
   * * [clear](#clear)
   * * [load](#load)
   * * [store](#store)
   * * [addType](#addtype)
   * * [getType](#gettype)
   * * [getTypes](#gettypes)
   * * [render](#render)
   */
  interface Components {
    /**
     * Load components from the passed object, if the object is empty will try to fetch them
     * autonomously from the selected storage
     * The fetched data will be added to the collection
     * @param data - Object of data to load
     * @returns Loaded data
     */
    load(data: any): any;
    /**
     * Store components on the selected storage
     * @param noStore - If true, won't store
     * @returns Data to store
     */
    store(noStore: boolean): any;
    /**
     * Returns root component inside the canvas. Something like `<body>` inside HTML page
     * The wrapper doesn't differ from the original Component Model
     * @example
     * // Change background of the wrapper and set some attribute
     * var wrapper = cmp.getWrapper();
     * wrapper.set('style', {'background-color': 'red'});
     * wrapper.set('attributes', {'title': 'Hello!'});
     * @returns Root Component
     */
    getWrapper(): Component;
    /**
     * Returns wrapper's children collection. Once you have the collection you can
     * add other Components(Models) inside. Each component can have several nested
     * components inside and you can nest them as more as you wish.
     * @example
     * // Let's add some component
     * var wrapperChildren = cmp.getComponents();
     * var comp1 = wrapperChildren.add({
     *   style: { 'background-color': 'red'}
     * });
     * var comp2 = wrapperChildren.add({
     *   tagName: 'span',
     *   attributes: { title: 'Hello!'}
     * });
     * // Now let's add an other one inside first component
     * // First we have to get the collection inside. Each
     * // component has 'components' property
     * var comp1Children = comp1.get('components');
     * // Procede as before. You could also add multiple objects
     * comp1Children.add([
     *   { style: { 'background-color': 'blue'}},
     *   { style: { height: '100px', width: '100px'}}
     * ]);
     * // Remove comp2
     * wrapperChildren.remove(comp2);
     * @returns Collection of components
     */
    getComponents(): Components;
    /**
     * Add new components to the wrapper's children. It's the same
     * as 'cmp.getComponents().add(...)'
     * @example
     * // Example of a new component with some extra property
     * var comp1 = cmp.addComponent({
     *   tagName: 'div',
     *   removable: true, // Can't remove it
     *   draggable: true, // Can't move it
     *   copyable: true, // Disable copy/past
     *   content: 'Content text', // Text inside component
     *   style: { color: 'red'},
     *   attributes: { title: 'here' }
     * });
     * @param component - Component/s to add
     * @param [component.tagName = 'div'] - Tag name
     * @param [component.type = ''] - Type of the component. Available: ''(default), 'text', 'image'
     * @param [component.removable = true] - If component is removable
     * @param [component.draggable = true] - If is possible to move the component around the structure
     * @param [component.droppable = true] - If is possible to drop inside other components
     * @param [component.badgable = true] - If the badge is visible when the component is selected
     * @param [component.stylable = true] - If is possible to style component
     * @param [component.copyable = true] - If is possible to copy&paste the component
     * @param [component.content = ''] - String inside component
     * @param [component.style = {}] - Style object
     * @param [component.attributes = {}] - Attribute object
     * @param opt - the options object to be used by the [Components.add]{@link getComponents} method
     * @returns Component/s added
     */
    addComponent(
      component: {
        tagName?: string;
        type?: string;
        removable?: boolean;
        draggable?: boolean;
        droppable?: boolean;
        badgable?: boolean;
        stylable?: boolean;
        copyable?: boolean;
        content?: string;
        style?: any;
        attributes?: any;
      },
      opt: any
    ): Component;
    /**
     * Render and returns wrapper element with all components inside.
     * Once the wrapper is rendered, and it's what happens when you init the editor,
     * the all new components will be added automatically and property changes are all
     * updated immediately
     */
    render(): HTMLElement;
    /**
     * Remove all components
     */
    clear(): Components;
    /**
     * Add new component type.
     * Read more about this in [Define New Component](https://grapesjs.com/docs/modules/Components.html#define-new-component)
     * @param type - Component ID
     * @param methods - Component methods
     */
    addType(type: string, methods: AddComponentOptions): Components;
    /**
     * Get component type.
     * Read more about this in [Define New Component](https://grapesjs.com/docs/modules/Components.html#define-new-component)
     * @param type - Component ID
     * @returns Component type definition, eg. `{ model: ..., view: ... }`
     */
    getType(type: string): any;
    /**
     * Remove component type
     * @param type - Component ID
     * @returns Removed component type, undefined otherwise
     */
    removeType(type: string): any | undefined;
    /**
     * Return the array of all types
     */
    getTypes(): any[];
  }

  interface ComponentProperties {
    /**
     * Component type, eg. `text`, `image`, `video`, etc.
     * @defaultValue ''
     */
    type?: string;
    /**
     * HTML tag of the component, eg. `span`. Default: `div`
     * @defaultValue 'div'
     */
    tagName?: string;
    /**
     * Key-value object of the component's attributes, eg. `{ title: 'Hello' }` Default: `{}`
     * @defaultValue {}
     */
    attributes?: Record<string, any>;
    /**
     * Name of the component. Will be used, for example, in Layers and badges
     * @defaultValue ''
     */
    name?: string;
    /**
     * When `true` the component is removable from the canvas, default: `true`
     * @defaultValue true
     */
    removable?: boolean;
    /**
       * Indicates if it's possible to drag the component inside others.
       You can also specify a query string to indentify elements,
       eg. `'.some-class[title=Hello], [data-gjs-type=column]'` means you can drag the component only inside elements
       containing `some-class` class and `Hello` title, and `column` components. In the case of a function, target and destination components are passed as arguments, return a Boolean to indicate if the drag is possible. Default: `true`
       * @defaultValue true
       */
    draggable?: boolean | string | ((...params: any[]) => any);
    /**
       * Indicates if it's possible to drop other components inside. You can use
      a query string as with `draggable`. In the case of a function, target and destination components are passed as arguments, return a Boolean to indicate if the drop is possible. Default: `true`
       * @defaultValue true
       */
    droppable?: boolean | string | ((...params: any[]) => any);
    /**
     * Set to false if you don't want to see the badge (with the name) over the component. Default: `true`
     * @defaultValue true
     */
    badgable?: boolean;
    /**
       * True if it's possible to style the component.
      You can also indicate an array of CSS properties which is possible to style, eg. `['color', 'width']`, all other properties
      will be hidden from the style manager. Default: `true`
       * @defaultValue true
       */
    stylable?: boolean | String[];
    ///**
    // * Indicate an array of style properties to show up which has been marked as `toRequire`. Default: `[]`
    // * @defaultValue []
    // */
    //`stylable-require`?: String[];
    /**
     * Indicate an array of style properties which should be hidden from the style manager. Default: `[]`
     * @defaultValue []
     */
    unstylable?: String[];
    /**
     * It can be highlighted with 'dotted' borders if true. Default: `true`
     * @defaultValue true
     */
    highlightable?: boolean;
    /**
     * True if it's possible to clone the component. Default: `true`
     * @defaultValue true
     */
    copyable?: boolean;
    /**
     * Indicates if it's possible to resize the component. It's also possible to pass an object as [options for the Resizer](https://github.com/artf/grapesjs/blob/master/src/utils/Resizer.js). Default: `false`
     */
    resizable?: boolean;
    /**
     * Allow to edit the content of the component (used on Text components). Default: `false`
     */
    editable?: boolean;
    /**
     * Set to `false` if you need to hide the component inside Layers. Default: `true`
     * @defaultValue true
     */
    layerable?: boolean;
    /**
     * Allow component to be selected when clicked. Default: `true`
     * @defaultValue true
     */
    selectable?: boolean;
    /**
     * Shows a highlight outline when hovering on the element if `true`. Default: `true`
     * @defaultValue true
     */
    hoverable?: boolean;
    /**
     * This property is used by the HTML exporter as void elements don't have closing tags, eg. `<br/>`, `<hr/>`, etc. Default: `false`
     */
    void?: boolean;
    /**
     * Component default style, eg. `{ width: '100px', height: '100px', 'background-color': 'red' }`
     * @defaultValue {}
     */
    style?: any;
    /**
     * Component related styles, eg. `.my-component-class { color: red }`
     * @defaultValue ''
     */
    styles?: string;
    /**
     * Content of the component (not escaped) which will be appended before children rendering. Default: `''`
     * @defaultValue ''
     */
    content?: string;
    /**
     * Component's icon, this string will be inserted before the name (in Layers and badge), eg. it can be an HTML string '<i class="fa fa-square-o"></i>'. Default: `''`
     * @defaultValue ''
     */
    icon?: string;
    /**
     * Component's javascript. More about it [here](/modules/Components-js.html). Default: `''`
     * @defaultValue ''
     */
    script?: string | ((...params: any[]) => any);
    ///**
    // * You can specify javascript available only in export functions (eg. when you get the HTML).
    //If this property is defined it will overwrite the `script` one (in export functions). Default: `''`
    // * @defaultValue ''
    // */
    //script-export?: string | ((...params: any[]) => any);
    /**
     * Component's traits. More about it [here](/modules/Traits.html). Default: `['id', 'title']`
     * @defaultValue ''
     */
<<<<<<< HEAD
    traits?: TraitOptions[] | String[] | Backbone.Collection<Trait>;
=======
    traits?: (Partial<TraitOptions> | string)[] | Backbone.Collection<Trait>;
>>>>>>> 14341440
    /**
       * Indicates an array of properties which will be inhereted by all NEW appended children.
       For example if you create a component likes this: `{ removable: false, draggable: false, propagate: ['removable', 'draggable'] }`
       and append some new component inside, the new added component will get the exact same properties indicated in the `propagate` array (and the `propagate` property itself). Default: `[]`
       * @defaultValue []
       */
<<<<<<< HEAD
    propagate?: String[];
=======
    propagate?: string[];
>>>>>>> 14341440
    /**
       * Set an array of items to show up inside the toolbar when the component is selected (move, clone, delete).
      Eg. `toolbar: [ { attributes: {class: 'fa fa-arrows'}, command: 'tlb-move' }, ... ]`.
      By default, when `toolbar` property is falsy the editor will add automatically commands `core:component-exit` (select parent component, added if there is one), `tlb-move` (added if `draggable`) , `tlb-clone` (added if `copyable`), `tlb-delete` (added if `removable`).
       */
    toolbar?: object[];
    ///**
    // * Children components. Default: `null`
    // */
    components?: Backbone.Collection<Component>;
<<<<<<< HEAD
=======
  }

  interface ComponentDefinition extends Omit<ComponentProperties, 'components'> {
    /**
     * Children components.
     */
    components?: string | ComponentDefinition | (string | ComponentDefinition)[];
    [key: string]: unknown;
  }

  interface ComponentModelProperties extends ComponentProperties {
>>>>>>> 14341440
    [key: string]: any;
  }

  /**
   * The Component object represents a single node of our template structure, so when you update its properties the changes are
   * immediately reflected on the canvas and in the code to export (indeed, when you ask to export the code we just go through all
   * the tree of nodes).
   * An example on how to update properties:
   * ```js
   * component.set({
   *  tagName: 'span',
   *  attributes: { ... },
   *  removable: false,
   * });
   * component.get('tagName');
   * // -> 'span'
   * ```
   *
   * [Component]: component.html
   */
<<<<<<< HEAD
  interface Component extends Backbone.Model<ComponentProperties> {
=======
  interface Component extends Backbone.Model<ComponentModelProperties> {
>>>>>>> 14341440
    view?: ComponentView;

    /**
     * Hook method, called once the model is created
     */
    init(): void;

    /**
     * Hook method, called when the model has been updated (eg. updated some model's property)
     * @param property - Property name, if triggered after some property update
     * @param value - Property value, if triggered after some property update
     * @param previous - Property previous value, if triggered after some property update
     */
    updated(property: string, value: any, previous: any): void;

    /**
     * Hook method, called once the model has been removed
     */
    removed(): void;

    /**
     * Check component's type
     * @example
     * component.is('image')
     * // -> false
     * @param type - Component type
     */
    is(type: string): boolean;

    /**
     * Return all the propeties
     */
    props(): ComponentProperties;

    /**
     * Get the index of the component in the parent collection.
     */
    index(): number;

    /**
     * Change the drag mode of the component.
     * To get more about this feature read: https://github.com/artf/grapesjs/issues/1936
     * @param value - Drag mode, options: 'absolute' | 'translate'
     */
    setDragMode(value: string): this;

    /**
     * Find inner components by query string.
     * **ATTENTION**: this method works only with already rendered component
     * @example
     * component.find('div > .class');
     * // -> [Component, Component, ...]
     * @param query - Query string
     * @returns Array of components
     */
    find(query: string): Component[];

    /**
     * Find all inner components by component type.
     * The advantage of this method over `find` is that you can use it
     * also before rendering the component
     * @example
     * const allImages = component.findType('image');
     * console.log(allImages[0]) // prints the first found component
     * @param type - Component type
     */
    findType(type: string): Component[];

    /**
     * Find the closest parent component by query string.
     * **ATTENTION**: this method works only with already rendered component
     * @example
     * component.closest('div.some-class');
     * // -> Component
     * @param query - Query string
     */
    closest(query: string): Component;

    /**
     * Find the closest parent component by its type.
     * The advantage of this method over `closest` is that you can use it
     * also before rendering the component
     * @example
     * const Section = component.closestType('section');
     * console.log(Section);
     * @param type - Component type
     * @returns Found component, otherwise `undefined`
     */
    closestType(type: string): Component;

    /**
     * The method returns a Boolean value indicating whether the passed
     * component is a descendant of a given component
     * @param component - Component to check
     */
    contains(component: Component): boolean;

    /**
     * Replace a component with another one
     * @example
     * component.replaceWith('<div>Some new content</div>');
     * // -> Component
     * @param el - Component or HTML string
     * @returns New added component/s
     */
    replaceWith(el: string | Component): Component | Component[];

    /**
     * Update attributes of the component
     * @example
     * component.setAttributes({ id: 'test', 'data-key': 'value' });
     * @param attrs - Key value attributes
     * @param options - Options for the model update
     */
<<<<<<< HEAD
    setAttributes(attrs: any, options: any): this;
=======
    setAttributes(attrs: any, options?: any): this;
>>>>>>> 14341440

    /**
     * Add attributes to the component
     * @example
     * component.addAttributes({ 'data-key': 'value' });
     * @param attrs - Key value attributes
     * @param options - Options for the model update
     */
<<<<<<< HEAD
    addAttributes(attrs: any, options: any): this;
=======
    addAttributes(attrs: any, options?: any): this;
>>>>>>> 14341440

    /**
     * Remove attributes from the component
     * @example
     * component.removeAttributes('some-attr');
     * component.removeAttributes(['some-attr1', 'some-attr2']);
     * @param attrs - Array of attributes to remove
     * @param options - Options for the model update
     */
<<<<<<< HEAD
    removeAttributes(attrs: string | String[], options: any): this;
=======
    removeAttributes(attrs: string | String[], options?: any): this;
>>>>>>> 14341440

    /**
     * Get the style of the component
     */
    getStyle(): any;

    /**
     * Set the style on the component
     * @example
     * component.setStyle({ color: 'red' });
     * @param prop - Key value style object
     */
    setStyle(prop: any): any;

    /**
     * Return all component's attributes
     */
    getAttributes(): Record<string, any>;

    /**
     * Add classes
     * @example
     * model.addClass('class1');
     * model.addClass('class1 class2');
     * model.addClass(['class1', 'class2']);
     * // -> [SelectorObject, ...]
     * @param classes - Array or string of classes
     * @returns Array of added selectors
     */
    addClass(classes: String[] | string): any[];

    /**
     * Set classes (resets current collection)
     * @example
     * model.setClass('class1');
     * model.setClass('class1 class2');
     * model.setClass(['class1', 'class2']);
     * // -> [SelectorObject, ...]
     * @param classes - Array or string of classes
     * @returns Array of added selectors
     */
    setClass(classes: String[] | string): any[];

    /**
     * Remove classes
     * @example
     * model.removeClass('class1');
     * model.removeClass('class1 class2');
     * model.removeClass(['class1', 'class2']);
     * // -> [SelectorObject, ...]
     * @param classes - Array or string of classes
     * @returns Array of removed selectors
     */
    removeClass(classes: String[] | string): any[];

    /**
     * Returns component's classes as an array of strings
     */
    getClasses(): any[];

    /**
     * Add new component children
     * @example
     * someComponent.get('components').length // -> 0
     * const videoComponent = someComponent.append('<video></video><div></div>')[0];
     * // This will add 2 components (`video` and `div`) to your `someComponent`
     * someComponent.get('components').length // -> 2
     * // You can pass components directly
     * otherComponent.append(otherComponent2);
     * otherComponent.append([otherComponent3, otherComponent4]);
     * // append at specific index (eg. at the beginning)
     * someComponent.append(otherComponent, { at: 0 });
     * @param components - Component to add
     * @param [opts = {}] - Options for the append action
     * @returns Array of appended components
     */
    append(components: Component | string, opts?: any): any[];

    /**
     * Set new collection if `components` are provided, otherwise the
     * current collection is returned
     * @example
     * // Set new collection
     * component.components('<span></span><div></div>');
     * // Get current collection
     * const collection = component.components();
     * console.log(collection.length);
     * // -> 2
     * @param [components] - Component Definitions or HTML string
     * @param [opts = {}] - Options, same as in `Component.append()`
     */
    components(
      components?: Component | string,
      opts?: any
    ): Backbone.Collection<Component>;

    /**
     * If exists, returns the child component at specific index.
     * @example
     * // Return first child
     * component.getChildAt(0);
     * // Return second child
     * component.getChildAt(1);
     * @param index - Index of the component to return
     */
    getChildAt(index: number): any;

    /**
     * If exists, returns the last child component.
     * @example
     * const lastChild = component.getLastChild();
     */
    getLastChild(): any;

    /**
     * Remove all inner components
     * * @return {this}
     */
    empty(): void;

    /**
     * Get the parent component, if exists
     * @example
     * component.parent();
     * // -> Component
     */
    parent(): Component | null;

    /**
     * Get traits.
     * @example
     * const traits = component.getTraits();
     * console.log(traits);
     * // [Trait, Trait, Trait, ...]
     */
    getTraits(): Trait[];

    /**
     * Replace current collection of traits with a new one.
     * @example
     * const traits = component.setTraits([{ type: 'checkbox', name: 'disabled'}, ...]);
     * console.log(traits);
     * // [Trait, ...]
     * @param traits - Array of trait definitions
     */
    setTraits(traits: object[]): Trait[];

    /**
     * Get the trait by id/name.
     * @example
     * const traitTitle = component.getTrait('title');
     * traitTitle && traitTitle.set('label', 'New label');
     * @param id - The `id` or `name` of the trait
     * @returns Trait getModelToStyle
     */
    getTrait(id: string): Trait | null;

    /**
     * Update a trait.
     * @example
     * component.updateTrait('title', {
     *  type: 'select',
     *  options: [ 'Option 1', 'Option 2' ],
     * });
     * @param id - The `id` or `name` of the trait
     * @param props - Object with the props to update
     */
    updateTrait(id: string, props: any): this;

    /**
     * Get the trait position index by id/name. Useful in case you want to
     * replace some trait, at runtime, with something else.
     * @example
     * const traitTitle = component.getTraitIndex('title');
     * console.log(traitTitle); // 1
     * @param id - The `id` or `name` of the trait
     * @returns Index position of the current trait
     */
    getTraitIndex(id: string): number;

    /**
     * Remove trait/s by id/s.
     * @example
     * component.removeTrait('title');
     * component.removeTrait(['title', 'id']);
     * @param id - The `id`/`name` of the trait (or an array)
     * @returns Array of removed traits
     */
    removeTrait(id: string | String[]): Trait[];

    /**
     * Add new trait/s.
     * @example
     * component.addTrait('title', { at: 1 }); // Add title trait (`at` option is the position index)
     * component.addTrait({
     *  type: 'checkbox',
     *  name: 'disabled',
     * });
     * component.addTrait(['title', {...}, ...]);
     * @param trait - Trait to add (or an array of traits)
     * @param opts - Options for the add
     * @returns Array of added traits
     */
    addTrait(
      trait: string | any | (String | object)[],
      opts: Record<string, any>
    ): Trait[];

    /**
     * Get the name of the component
     */
    getName(): string;

    /**
     * Get the icon string
     */
    getIcon(): string;

    /**
     * Return HTML string of the component
     * @example
     * // Simple HTML return
     * component.set({ tagName: 'span' });
     * component.setAttributes({ title: 'Hello' });
     * component.toHTML();
     * // -> <span title="Hello"></span>
     *
     * // Custom attributes
     * component.toHTML({ attributes: { 'data-test': 'Hello' } });
     * // -> <span data-test="Hello"></span>
     *
     * // Custom dynamic attributes
     * component.toHTML({
     *  attributes(component, attributes) {
     *    if (component.get('tagName') == 'span') {
     *      attributes.title = 'Custom attribute';
     *    }
     *    return attributes;
     *  },
     * });
     * // -> <span title="Custom attribute"></span>
     * @param [opts = {}] - Options
     * @param [opts.tag] - Custom tagName
     * @param [opts.attributes = null] - You can pass an object of custom attributes to replace with the current ones or you can even pass a function to generate attributes dynamically.
     * @param [opts.withProps] - Include component properties as `data-gjs-*` attributes. This allows you to have re-importable HTML.
     * @param [opts.altQuoteAttr] - In case the attribute value contains a `"` char, instead of escaping it (`attr="value &quot;"`), the attribute will be quoted using single quotes (`attr='value "'`).
     * @returns HTML string
     */
    toHTML(opts?: {
      tag?: string;
      attributes?: any | ((...params: any[]) => any);
      withProps?: boolean;
      altQuoteAttr?: boolean;
    }): string;

    /**
     * Get inner HTML of the component
     * @param [opts = {}] - Same options of `toHTML`
     * @returns HTML string
     */
    getInnerHTML(opts?: any): string;

    /**
     * Return an object containing only changed props
     */
    getChangedProps(): void;

    /**
     * Get block id
     */
    getId(): string;

    /**
     * Set new id on the component
     */
    setId(id: string): this;

    /**
     * Get the DOM element of the component.
     * This works only if the component is already rendered
     * @param frame - Specific frame from which taking the element
     */
    getEl(frame?: Frame): HTMLElement;

    /**
     * Get the View of the component.
     * This works only if the component is already rendered
     * @param frame - Get View of a specific frame
     */
    getView(frame?: Frame): ComponentView;

    /**
     * Execute callback function on itself and all inner components
     * @example
     * component.onAll(component => {
     *  // do something with component
     * })
     * @param clb - Callback function, the model is passed as an argument
     */
    onAll(clb: (...params: any[]) => any): this;

    /**
     * Remove the component
     */
    remove(): this;

    /**
     * Move the component to another destination component
     * @example
     * // Move the selected component on top of the wrapper
     * const dest = editor.getWrapper();
     * editor.getSelected().move(dest, { at: 0 });
     * @param component - Destination component (so the current one will be appended as a child)
     * @param opts - Options for the append action
     */
    move(component: Component, opts: any): this;
  }

  /**
   * You can customize the initial state of the module from the editor initialization, by passing the following [Configuration Object](https://github.com/artf/grapesjs/blob/master/src/panels/config/config.js)
   * ```js
   * const editor = grapesjs.init({
   *  panels: {
   *    // options
   *  }
   * })
   * ```
   *
   * Once the editor is instantiated you can use its API. Before using these methods you should get the module from the instance
   *
   * ```js
   * const panelManager = editor.Panels;
   * ```
   *
   * * [addPanel](#addpanel)
   * * [addButton](#addbutton)
   * * [getButton](#getbutton)
   * * [getPanel](#getpanel)
   * * [getPanels](#getpanels)
   * * [getPanelsEl](#getpanelsel)
   * * [removePanel](#removepanel)
   * * [removeButton](#removebutton)
   */
  interface Panels {
    /**
     * Returns the collection of panels
     * @returns Collection of panel
     */
    getPanels(): Backbone.Collection<Panel>;
    /**
     * Returns panels element
     */
    getPanelsEl(): HTMLElement;
    /**
     * Add new panel to the collection
     * @example
     * var newPanel = panelManager.addPanel({
     *   id: 'myNewPanel',
     *  visible  : true,
     *  buttons  : [...],
     * });
     * @param panel - Object with right properties or an instance of Panel
     * @returns Added panel. Useful in case passed argument was an Object
     */
    addPanel(panel: any | Panel): Panel;
    /**
     * Remove a panel from the collection
     * @example
     * const newPanel = panelManager.removePanel({
     *   id: 'myNewPanel',
     *  visible  : true,
     *  buttons  : [...],
     * });
     *
     * const newPanel = panelManager.removePanel('myNewPanel');
     * @param panel - Object with right properties or an instance of Panel or Painel id
     * @returns Removed panel. Useful in case passed argument was an Object
     */
    removePanel(panel: any | Panel | string): Panel;
    /**
     * Get panel by ID
     * @example
     * var myPanel = panelManager.getPanel('myNewPanel');
     * @param id - Id string
     */
    getPanel(id: string): Panel | null;
    /**
     * Add button to the panel
     * @example
     * var newButton = panelManager.addButton('myNewPanel',{
     *   id: 'myNewButton',
     *   className: 'someClass',
     *   command: 'someCommand',
     *   attributes: { title: 'Some title'},
     *   active: false,
     * });
     * // It's also possible to pass the command as an object
     * // with .run and .stop methods
     * ...
     * command: {
     *   run: function(editor) {
     *     ...
     *   },
     *   stop: function(editor) {
     *     ...
     *   }
     * },
     * // Or simply like a which will be evaluated as a single .run command
     * ...
     * command: function(editor) {
     *   ...
     * }
     * @param panelId - Panel's ID
     * @param button - Button object or instance of Button
     * @returns Added button. Useful in case passed button was an Object
     */
    addButton(panelId: string, button: ButtonOptions | Button): Button | null;
    /**
     * Remove button from the panel
     * @example
     * const removedButton = panelManager.addButton('myNewPanel',{
     *   id: 'myNewButton',
     *   className: 'someClass',
     *   command: 'someCommand',
     *   attributes: { title: 'Some title'},
     *   active: false,
     * });
     *
     * const removedButton = panelManager.removeButton('myNewPanel', 'myNewButton');
     * @param panelId - Panel's ID
     * @param buttonId - Button's ID
     * @returns Removed button.
     */
    removeButton(panelId: string, buttonId: string): Button | null;
    /**
     * Get button from the panel
     * @example
     * var button = panelManager.getButton('myPanel','myButton');
     * @param panelId - Panel's ID
     * @param id - Button's ID
     */
    getButton(panelId: string, id: string): Button | null;
  }

  /**
   * With Style Manager you build categories (called sectors) of CSS properties which could be used to customize the style of components.
   * You can customize the initial state of the module from the editor initialization, by passing the following [Configuration Object](https://github.com/artf/grapesjs/blob/master/src/style_manager/config/config.js)
   * ```js
   * const editor = grapesjs.init({
   *  styleManager: {
   *    // options
   *  }
   * })
   * ```
   *
   * Once the editor is instantiated you can use its API and listen to its events. Before using these methods, you should get the module from the instance.
   *
   * ```js
   * // Listen to events
   * editor.on('style:sector:add', (sector) => { ... });
   *
   * // Use the API
   * const styleManager = editor.StyleManager;
   * styleManager.addSector(...);
   * ```
   * ## Available Events
   * * `style:sector:add` - Sector added. The [Sector] is passed as an argument to the callback.
   * * `style:sector:remove` - Sector removed. The [Sector] is passed as an argument to the callback.
   * * `style:sector:update` - Sector updated. The [Sector] and the object containing changes are passed as arguments to the callback.
   * * `style:property:add` - Property added. The [Property] is passed as an argument to the callback.
   * * `style:property:remove` - Property removed. The [Property] is passed as an argument to the callback.
   * * `style:property:update` - Property updated. The [Property] and the object containing changes are passed as arguments to the callback.
   * * `style:target` - Target selection changed. The target (or `null` in case the target is deselected) is passed as an argument to the callback.
   * <!--
   * * `styleManager:update:target` - The target (Component or CSSRule) is changed
   * * `styleManager:change` - Triggered on style property change from new selected component, the view of the property is passed as an argument to the callback
   * * `styleManager:change:{propertyName}` - As above but for a specific style property
   * -->
   *
   * ## Methods
   * * [getConfig](#getconfig)
   * * [addSector](#addsector)
   * * [getSector](#getsector)
   * * [getSectors](#getsectors)
   * * [removeSector](#removesector)
   * * [addProperty](#addproperty)
   * * [getProperty](#getproperty)
   * * [getProperties](#getproperties)
   * * [removeProperty](#removeproperty)
   * * [select](#select)
   * * [getSelected](#getselected)
   * * [getSelectedAll](#getselectedall)
   * * [getSelectedParents](#getselectedparents)
   * * [addStyleTargets](#addstyletargets)
   * * [getBuiltIn](#getbuiltin)
   * * [getBuiltInAll](#getbuiltinall)
   * * [addBuiltIn](#addbuiltin)
   * * [addType](#addtype)
   * * [getType](#gettype)
   * * [getTypes](#gettypes)
   *
   * [Sector]: sector.html
   * [CssRule]: css_rule.html
   * [Component]: component.html
   * [Property]: property.html
   */
  interface StyleManager {
    /**
     * Get configuration object
     */
    getConfig(): StyleManagerConfig;
    /**
     * Add new sector. If the sector with the same id already exists, that one will be returned.
     * @example
     * const sector = styleManager.addSector('mySector',{
     *   name: 'My sector',
     *   open: true,
     *   properties: [{ name: 'My property'}]
     * }, { at: 0 });
     * // With `at: 0` we place the new sector at the beginning of the list
     * @param id - Sector id
     * @param sector - Sector definition. Check the [available properties](sector.html#properties)
     * @param [options = {}] - Options
     * @param [options.at] - Position index (by default, will be appended at the end).
     */
    addSector(
      id: string,
      sector: any,
      options?: {
        at?: number;
      }
    ): any;
    /**
     * Get sector by id.
     * @example
     * const sector = styleManager.getSector('mySector');
     * @param id - Sector id
     */
    getSector(id: string): any;
    /**
     * Get all sectors.
     * @example
     * const sectors = styleManager.getSectors();
     * @param [opts = {}] - Options
     * @param [opts.visible] - Returns only visible sectors
     */
    getSectors(opts?: { visible?: boolean }): any;
    /**
     * Remove sector by id.
     * @example
     * const removed = styleManager.removeSector('mySector');
     * @param id - Sector id
     */
    removeSector(id: string): any;
    /**
     * Add new property to the sector.
     * @example
     * const property = styleManager.addProperty('mySector', {
     *   label: 'Minimum height',
     *   property: 'min-height',
     *   type: 'select',
     *   default: '100px',
     *   options: [
     *    { id: '100px', label: '100' },
     *    { id: '200px', label: '200' },
     *   ],
     * }, { at: 0 });
     * @param sectorId - Sector id.
     * @param property - Property definition. Check the [base available properties](property.html#properties) + others based on the `type` of your property.
     * @param [opts = {}] - Options
     * @param [opts.at] - Position index (by default, will be appended at the end).
     */
    addProperty(
      sectorId: string,
      property: any,
      opts?: {
        at?: number;
      }
    ): any;
    /**
     * Get the property.
     * @example
     * const property = styleManager.getProperty('mySector', 'min-height');
     * @param sectorId - Sector id.
     * @param id - Property id.
     */
    getProperty(sectorId: string, id: string): any;
    /**
     * Get all properties of the sector.
     * @example
     * const properties = styleManager.getProperties('mySector');
     * @param sectorId - Sector id.
     */
    getProperties(sectorId: string): any;
    /**
     * Remove the property.
     * @example
     * const property = styleManager.removeProperty('mySector', 'min-height');
     * @param sectorId - Sector id.
     * @param id - Property id.
     */
    removeProperty(sectorId: string, id: string): any;
    /**
     * Select new target.
     * The target could be a Component, CSSRule, or a CSS selector string.
     * @example
     * // Select the first button in the current page
     * const wrapperCmp = editor.Pages.getSelected().getMainComponent();
     * const btnCmp = wrapperCmp.find('button')[0];
     * btnCmp && styleManager.select(btnCmp);
     *
     * // Set as a target the CSS selector
     * styleManager.select('.btn > span');
     */
<<<<<<< HEAD
    select(): any;
=======
    select(toSelect: any): any;
>>>>>>> 14341440
    /**
     * Get the last selected target.
     * By default, the Style Manager shows styles of the last selected target.
     */
    getSelected(): any;
    /**
     * Get the array of selected targets.
     */
    getSelectedAll(): any;
    /**
     * Get parent rules of the last selected target.
     */
    getSelectedParents(): any;
    /**
     * Update selected targets with a custom style.
     * @example
     * styleManager.addStyleTargets({ color: 'red' });
     * @param style - Style object
     * @param [opts = {}] - Options
     */
    addStyleTargets(style: any, opts?: any): void;
    /**
     * Return built-in property definition
     * @example
     * const widthPropDefinition = styleManager.getBuiltIn('width');
     * @param prop - Property name.
     * @returns Property definition.
     */
    getBuiltIn(prop: string): any | null;
    /**
     * Get all the available built-in property definitions.
     */
    getBuiltInAll(): any;
    /**
     * Add built-in property definition.
     * If the property exists already, it will extend it.
     * @example
     * const sector = styleManager.addBuiltIn('new-property', {
     *  type: 'select',
     *  default: 'value1',
     *  options: [{ id: 'value1', label: 'Some label' }, ...],
     * })
     * @param prop - Property name.
     * @param definition - Property definition.
     * @returns Added property definition.
     */
    addBuiltIn(prop: string, definition: any): any;
    /**
     * Add new property type
     * @example
     * styleManager.addType('my-custom-prop', {
     *    // Create UI
     *    create({ props, change }) {
     *      const el = document.createElement('div');
     *      el.innerHTML = '<input type="range" class="my-input" min="10" max="50"/>';
     *      const inputEl = el.querySelector('.my-input');
     *      inputEl.addEventListener('change', event => change({ event }));
     *      inputEl.addEventListener('input', event => change({ event, partial: true }));
     *      return el;
     *    },
     *    // Propagate UI changes up to the targets
     *    emit({ props, updateStyle }, { event, partial }) {
     *      const { value } = event.target;
     *      updateStyle(`${value}px`, { partial });
     *    },
     *    // Update UI (eg. when the target is changed)
     *    update({ value, el }) {
     *      el.querySelector('.my-input').value = parseInt(value, 10);
     *    },
     *    // Clean the memory from side effects if necessary (eg. global event listeners, etc.)
     *    destroy() {}
     * })
     * @param id - Type ID
     * @param definition - Definition of the type.
     */
    addType(id: string, definition: any): void;
    /**
     * Get type
     * @param id - Type ID
     * @returns Type definition
     */
    getType(id: string): any;
    /**
     * Get all types
     */
    getTypes(): any[];
  }

  interface SectorOptions {
    /**
     * Sector id, eg. `typography`
     */
    id: string;
    /**
     * Sector name, eg. `Typography`
     */
    name: string;
    /**
     * Indicates the open state.
     * @defaultValue true
     */
    open?: boolean;
    /**
     * Indicate an array of Property defintions.
     * @defaultValue []
     */
    properties?: AnyProperty[];
  }

  interface Sector extends Backbone.Model<SectorOptions> {
    /**
     * Get sector id
     */
    getId(): string;

    /**
     * Get sector name
     */
    getName(): string;

    /**
     * Update sector name.
     * @param value - New sector name
     */
    setName(value: string): void;

    /**
     * Check if the sector is open
     */
    isOpen(): boolean;

    /**
     * Update Sector open state
     */
    setOpen(value: boolean): void;

    /**
     * Check if the sector is visible
     */
    isVisible(): boolean;

    /**
     * Get sector properties.
     * @param [opts = {}] - Options
     * @param [opts.withValue = false] - Get only properties with value
     * @param [opts.withParentValue = false] - Get only properties with parent value
     */
    getProperties(opts?: {
      withValue?: boolean;
      withParentValue?: boolean;
    }): AnyProperty[];
  }

  interface PropertyOptions {
    /**
     * Property id, eg. `my-property-id`.
     */
    id: string;
    /**
     * Related CSS property name, eg. `text-align`.
     */
    property: string;
    /**
     * Defaul value of the property.
     */
    default: string;
    /**
     * Label to use in UI, eg. `Text Align`.
     */
    label: string;
    /**
       * Change callback.
      \n
      ```js
       onChange: ({ property, from, to }) => {
         console.log(`Changed property`, property.getName(), { from, to });
       }
      ```
       */
    onChange?: (...params: any[]) => any;
  }

  interface Property<T extends PropertyOptions> extends Backbone.Model<T> {
    /**
     * Get property id
     */
    getId(): string;

    /**
     * Get the property type.
     * The type of the property is defined on property creation and based on its value the proper Property class is assigned.
     * The default type is `base`.
     */
    getType(): string;

    /**
     * Get name (the CSS property name).
     */
    getName(): string;

    /**
     * Get property label.
     * @param {Object} [opts={}] Options
     * @param {Boolean} [opts.locale=true] Use the locale string from i18n module
     */
    getLabel(opts?: { locale?: boolean }): string;

    /**
     * Get property value.
     * @param [opts = {}] - Options
     * @param [opts.noDefault = false] - Avoid returning the default value
     */
    getValue(opts?: { noDefault?: boolean }): string;

    /**
     * Check if the property has value.
     * @param [opts = {}] - Options
     * @param [opts.noParent = false] - Ignore the value if it comes from the parent target.
     */
    hasValue(opts?: { noParent?: boolean }): boolean;

    /**
     * Indicates if the current value is coming from a parent target (eg. another CSSRule).
     */
    hasValueParent(): boolean;

    /**
     * Get the CSS style object of the property.
     * @param {Object} [opts={}] Options
     * @param {Boolean} [opts.camelCase] Return property name in camelCase.
     * @example
     * // In case the property is `color` with a value of `red`.
     * console.log(property.getStyle());
     * // { color: 'red' };
     */
    getStyle(opts?: { camelCase?: boolean }): any;

    /**
     * Get the default value.
     */
    getDefaultValue(): string;

    /**
     * Update the value.
     * The change is also propagated to the selected targets (eg. CSS rule).
     * @param value - New value
     * @param [opts = {}] - Options
     * @param [opts.partial = false] - If `true` the update on targets won't be considered complete (not stored in UndoManager)
     * @param [opts.noTarget = false] - If `true` the change won't be propagated to selected targets.
     */
    upValue(
      value: string,
      opts?: {
        partial?: boolean;
        noTarget?: boolean;
      }
    ): void;

    /**
     * Check if the sector is visible
     */
    isVisible(): boolean;

    /**
     * Clear the value.
     * The change is also propagated to the selected targets (eg. the css property is cleared).
     * @param [opts = {}] - Options
     * @param [opts.noTarget = false] - If `true` the change won't be propagated to selected targets.
     */
    clear(opts?: { noTarget?: boolean }): void;

    /**
     * Indicates if the current value comes directly from the selected target and so can be cleared.
     */
    canClear(): boolean;

    /**
     * If the current property is a sub-property, this will return the parent Property.
     */
    getParent(): any;

    /**
     * Indicates if the property is full-width in UI.
     */
    isFull(): boolean;
  }

  interface PropertyNumberOptions extends PropertyOptions {
    /**
     * Array of units, eg. `['px', '%']`
     */
    units: String[];
    /**
     * Minimum value.
     */
    min: number;
    /**
     * Maximum value.
     */
    max: number;
    /**
     * Step value.
     */
    step: number;
  }

  interface PropertyNumber extends Property<PropertyNumberOptions> {
    /**
     * Get property units.
     */
    getUnits(): String[];

    /**
     * Get property unit value.
     */
    getUnit(): string;

    /**
     * Get min value.
     */
    getMin(): number;

    /**
     * Get max value.
     */
    getMax(): number;

    /**
     * Get step value.
     */
    getStep(): number;

    /**
     * Update property unit value.
     * The change is also propagated to the selected targets.
     * @param unit - New unit value
     * @param [opts = {}] - Options
     * @param [opts.noTarget = false] - If `true` the change won't be propagated to selected targets.
     */
    upUnit(
      unit: string,
      opts?: {
        noTarget?: boolean;
      }
    ): string;
  }

  interface SelectOption {
    id?: string;
    value?: string;
    label?: string;
    name?: string;
  }

  interface PropertySelectOptions extends PropertyOptions {
    /**
       * Array of option definitions.
      \n
      ```js
      options: [
       { id: '100', label: 'Set 100' },
       { id: '200', label: 'Set 200' },
      ]
      ```
       */
    options: SelectOption[];
  }

  interface PropertySelect extends Property<PropertySelectOptions> {
    /**
     * Get available options.
     * @returns Array of options
     */
    getOptions(): SelectOption[];

    /**
     * Get current selected option or by id.
     * @param [id] - Option id.
     */
    getOption(id?: string): any | null;

    /**
     * Update options.
     * @param value - New array of options, eg. `[{ id: 'val-1', label: 'Value 1' }]`
     */
    setOptions(value: SelectOption[]): void;

    /**
     * Add new option.
     * @param value - Option object, eg. `{ id: 'val-1', label: 'Value 1' }`
     */
    addOption(value: SelectOption): void;

    /**
     * Get the option id from the option object.
     * @param option - Option object
     * @returns Option id
     */
    getOptionId(option: SelectOption): string;

    /**
     * Get option label.
     * @param id - Option id or the option object
     * @param [opts = {}] - Options
     * @param [opts.locale = true] - Use the locale string from i18n module
     * @returns Option label
     */
    getOptionLabel(
      id: string | any,
      opts?: {
        locale?: boolean;
      }
    ): string;
  }

  interface PropertyCompositeOptions extends PropertyOptions {
    /**
     * Array of sub properties, eg. `[{ type: 'number', property: 'margin-top' }, ...]`
     */
    properties: AnyProperty[];
    /**
     * Indicate if the final CSS property is splitted (detached: `margin-top: X; margin-right: Y; ...`) or combined (not detached: `margin: X Y ...;`)
     */
    detached?: boolean;
    /**
     * Value used to split property values, default `" "`.
     * @defaultValue ' '
     */
    separator?: string | RegExp;
    /**
     * Value used to join property values, default `" "`.
     * @defaultValue ' '
     */
    join?: string;
    /**
       * Custom logic for getting property values from the target style object.
      \n
      ```js
       fromStyle: (style) => {
         const margins = parseMarginShorthand(style.margin);
         return {
           'margin-top': margins.top,
           // ...
         };
       }
      ```
       */
    fromStyle?: (style: Record<string, any>) => Record<string, any>;
    /**
       * Custom logic for creating the CSS style object to apply on selected targets.
      \n
      ```js
       toStyle: (values) => {
         const top = values['margin-top'] || 0;
         const right = values['margin-right'] || 0;
         // ...
         return {
           margin: `${top} ${right} ...`,
         };
       }
      ```
       */
    toStyle?: (values: Record<string, any>) => Record<string, any>;
  }
  interface PropertyComposite<T extends PropertyCompositeOptions>
    extends Property<T> {
    /**
     * Get properties.
     */
    getProperties(): AnyProperty[];

    /**
     * Get property by id.
     * @param id - Property id.
     */
    getProperty(id: string): any;

    /**
     * Get property at index.
     */
    getPropertyAt(index: number): any;

    /**
     * Check if the property is detached.
     */
    isDetached(): boolean;

    /**
     * Get current values of properties.
     * @example
     * // In case the property is `margin` with sub properties like `margin-top`, `margin-right`, etc.
     * console.log(property.getValues());
     * // { 'margin-top': '10px', 'margin-right': '20px', ... };
     * @param [opts = {}] - Options
     * @param [opts.byName = false] - Use property names as a key instead of the id.
     */
    getValues(opts?: { byName?: boolean }): any;

    /**
     * Get property separator.
     */
    getSeparator(): RegExp;

    /**
     * Get the join value.
     */
    getJoin(): string;
  }

  type AnyProperty =
    | Property<PropertyOptions>
    | PropertyNumber
    | PropertySelect
    | PropertyComposite<PropertyCompositeOptions>
    | PropertyStack;

  interface Layer extends Backbone.Model<{}> {
    /**
     * Get layer id.
     */
    getId(): string;

    /**
     * Get layer index.
     */
    getIndex(): number;

    /**
     * Get layer values.
     * @param {Object} [opts={}] Options
     * @param {Boolean} [opts.camelCase] Return property names in camelCase.
     */
    getValues(opts?: { camelCase?: boolean }): any;

    /**
     * Get layer label.
     */
    getLabel(): string;

    /**
     * Check if the layer is selected.
     */
    isSelected(): boolean;

    /**
     * Select the layer.
     */
    select(): any;

    /**
     * Remove the layer.
     */
    remove(): any;

    /**
     * Move layer to a new index.
     * @param index New index
     */
    move(index: number): any;

    /**
     * Get style object for the preview.
     * @param [opts={}] Options. Same of `PropertyStack.getStyleFromLayer`
     * @returns Style object
     */
    getStylePreview(opts: object): any;

    /**
     * Check if the property has the preview enabled for this layer.
     */
    hasPreview(): boolean;
  }

  interface PropertyStackOptions extends PropertyCompositeOptions {
    /**
     * Indicate if the layer should display a preview.
     */
    preview?: boolean;
    /**
     * The separator used to split layer values.
     * @defaultValue ', '
     */
    layerSeparator?: string | RegExp;
    /**
     * Value used to join layer values.
     * @defaultValue ', '
     */
    layerJoin?: string;
    /**
       * Custom logic for creating layer labels.
      \n
      ```js
       layerLabel: (layer) => {
         const values = layer.getValues();
         return `A: ${values['prop-a']} B: ${values['prop-b']}`;
       }
       ```
       */
    layerLabel?: (...params: any[]) => any;
  }

  interface PropertyStack extends PropertyComposite<PropertyStackOptions> {
    /**
     * Get all available layers.
     */
    getLayers(): Layer[];

    /**
     * Get layer by index.
     * @example
     * // Get the first layer
     * const layerFirst = property.getLayer(0);
     * // Get the last layer
     * const layers = this.getLayers();
     * const layerLast = property.getLayer(layers.length - 1);
     * @param [index = 0] - Layer index position.
     */
    getLayer(index?: number): Layer | null;

    /**
     * Get selected layer.
     */
    getSelectedLayer(): Layer | null;

    /**
     * Select layer.
     * Without a selected layer any update made on inner properties has no effect.
     * @example
     * const layer = property.getLayer(0);
     * property.selectLayer(layer);
     * @param layer Layer to select
     */
    selectLayer(layer: Layer): void;

    /**
     * Select layer by index.
     * @example
     * property.selectLayerAt(1);
     * @param index - Index of the layer to select.
     */
    selectLayerAt(index: number): void;

    /**
     * Move layer by index.
     * @example
     * const layer = property.getLayer(1);
     * property.moveLayer(layer, 0);
     * @param index - New layer index.
     */
    moveLayer(layer: Layer, index: number): void;

    /**
     * Add new layer to the stack.
     * @example
     * // Add new layer at the beginning of the stack with custom values
     * property.addLayer({ 'sub-prop1': 'value1', 'sub-prop2': 'value2' }, { at: 0 });
     * @param [props = {}] - Custom property values to use in a new layer.
     * @param [opts = {}] - Options
     * @param [opts.at] - Position index (by default the layer will be appended at the end).
     */
    addLayer(
      props?: any,
      opts?: {
        at?: number;
      }
    ): Layer;

    /**
     * Remove layer.
     * @example
     * const layer = property.getLayer(0);
     * property.removeLayer(layer);
     */
    removeLayer(layer: Layer): Layer;

    /**
     * Remove layer by index.
     * @example
     * property.removeLayerAt(0);
     * @param index - Index of the layer to remove
     */
    removeLayerAt(index: number): Layer | null;

    /**
     * Get the layer label. The label can be customized with the `layerLabel` property.
     * @example
     * const layer = this.getLayer(1);
     * const label = this.getLayerLabel(layer);
     */
    getLayerLabel(layer: Layer): string;

    /**
     * Get style object from the layer.
     * @param [opts = {}] - Options
     * @param [opts.camelCase] - Return property names in camelCase.
     * @param [opts.number] - Limit the result of the number types, eg. `number: { min: -3, max: 3 }`
     * @returns Style object
     */
    getStyleFromLayer(
      layer: Layer,
      opts?: {
        camelCase?: boolean;
        number?: any;
      }
    ): any;

    /**
     * Get preview style object from the layer.
     * If the property has `preview: false` the returned object will be empty.
     * @param [opts = {}] - Options. Same of `getStyleFromLayer`
     * @returns Style object
     */
    getStylePreview(layer: Layer, opts?: any): any;

    /**
     * Get layer separator.
     */
    getLayerSeparator(): RegExp;
  }

  /**
   * You can customize the initial state of the module from the editor initialization, by passing the following [Configuration Object](https://github.com/artf/grapesjs/blob/master/src/storage_manager/config/config.js)
   * ```js
   * const editor = grapesjs.init({
   *  storageManager: {
   *    // options
   *  }
   * })
   * ```
   *
   * Once the editor is instantiated you can use its API and listen to its events. Before using these methods, you should get the module from the instance.
   *
   * ```js
   * // Listen to events
   * editor.on('storage:start', () => { ... });
   *
   * // Use the API
   * const storageManager = editor.StorageManager;
   * storageManager.add(...);
   * ```
   *
   * ## Available Events
   * * `storage:start` - Before the storage request is started
   * * `storage:start:store` - Before the store request. The object to store is passed as an argumnet (which you can edit)
   * * `storage:start:load` - Before the load request. Items to load are passed as an argumnet (which you can edit)
   * * `storage:load` - Triggered when something was loaded from the storage, loaded object passed as an argumnet
   * * `storage:store` - Triggered when something is stored to the storage, stored object passed as an argumnet
   * * `storage:end` - After the storage request is ended
   * * `storage:end:store` - After the store request
   * * `storage:end:load` - After the load request
   * * `storage:error` - On any error on storage request, passes the error as an argument
   * * `storage:error:store` - Error on store request, passes the error as an argument
   * * `storage:error:load` - Error on load request, passes the error as an argument
   *
   * ## Methods
   * * [getConfig](#getconfig)
   * * [isAutosave](#isautosave)
   * * [setAutosave](#setautosave)
   * * [getStepsBeforeSave](#getstepsbeforesave)
   * * [setStepsBeforeSave](#setstepsbeforesave)
   * * [setStepsBeforeSave](#setstepsbeforesave)
   * * [getStorages](#getstorages)
   * * [getCurrent](#getcurrent)
   * * [getCurrentStorage](#getcurrentstorage)
   * * [setCurrent](#setcurrent)
   * * [add](#add)
   * * [get](#get)
   * * [store](#store)
   * * [load](#load)
   */
  interface StorageManager {
    /**
     * Get configuration object
     */
    getConfig(): StorageManagerConfig;
    /**
     * Checks if autosave is enabled
     */
    isAutosave(): boolean;
    /**
     * Set autosave value
     */
    setAutosave(v: boolean): this;
    /**
     * Returns number of steps required before trigger autosave
     */
    getStepsBeforeSave(): number;
    /**
     * Set steps required before trigger autosave
     */
    setStepsBeforeSave(v: number): this;
    /**
     * Add new storage
     * @example
     * storageManager.add('local2', {
     *   async load(storageOptions) {
     *     // ...
     *   },
     *   async store(data, storageOptions) {
     *     // ...
     *   },
     * });
     * @param id - Storage ID
     * @param storage - Storage wrapper
     * @param storage.load - Load method
     * @param storage.store - Store method
     */
     add<T extends StorageOptions>(id: string, storage: IStorage<T>): this;
    /**
     * Returns storage by id
     * @param id - Storage ID
     */
    get(id: string): IStorage | null;
    /**
     * Returns all storages
     */
    getStorages(): Record<string, IStorage>;
    /**
     * Returns current storage type
     */
    getCurrent(): string;
    /**
     * Set current storage type
     * @param id - Storage ID
     */
    setCurrent(id: string): this;
    /**
     * Store data in the current storage.
     * @param data Project data.
     * @param options Storage options.
     * @returns Stored data.
     * @example
     * const data = editor.getProjectData();
     * await storageManager.store(data);
     */
    store(data: ProjectData, options: StorageOptions): Promise<ProjectData>;
    /**
     * Load resource from the current storage by keys
     * @param options Storage options.
     * @returns Loaded data.
     * @example
     * const data = await storageManager.load();
     * editor.loadProjectData(data);
     * */
    load(options: StorageOptions): Promise<ProjectData>;
    /**
     * Get current storage
     */
    getCurrentStorage(): IStorage;
    /**
     * Get storage options by type.
     * @param type Storage type
     * @returns Storage Options
     * */
    getStorageOptions(type: string): StorageOptions;
  }

  interface ProjectData {

  }

  interface StorageOptions {

  }

  interface IStorage<T extends StorageOptions = {}> {
    load: (options: T) => Promise<ProjectData>;
    store: (data: ProjectData, options: T) => Promise<any>;
    [key: string]: any,
  }

  /**
   * You can customize the initial state of the module from the editor initialization, by passing the following [Configuration Object](https://github.com/artf/grapesjs/blob/master/src/device_manager/config/config.js)
   * ```js
   * const editor = grapesjs.init({
   *  deviceManager: {
   *    // options
   *  }
   * })
   * ```
   *
   * Once the editor is instantiated you can use its API. Before using these methods you should get the module from the instance
   *
   * ```js
   * const deviceManager = editor.Devices;
   * ```
   * ## Available Events
   * * `device:add` - Added new device. The [Device] is passed as an argument to the callback
   * * `device:remove` - Device removed. The [Device] is passed as an argument to the callback
   * * `device:select` - New device selected. The newly selected [Device] and the previous one, are passed as arguments to the callback
   * * `device:update` - Device updated. The updated [Device] and the object containing changes are passed as arguments to the callback
   * * `device` - Catch-all event for all the events mentioned above. An object containing all the available data about the triggered event is passed as an argument to the callback
   *
   * ## Methods
   * * [add](#add)
   * * [get](#get)
   * * [getDevices](#getdevices)
   * * [remove](#remove)
   * * [select](#select)
   * * [getSelected](#getselected)
   *
   * [Device]: device.html
   */
  interface Devices {
    /**
     * Add new device
     * @example
     * const device1 = deviceManager.add({
     *  // Without an explicit ID, the `name` will be taken. In case of missing `name`, a random ID will be created.
     *  id: 'tablet',
     *  name: 'Tablet',
     *  width: '900px', // This width will be applied on the canvas frame and for the CSS media
     * });
     * const device2 = deviceManager.add({
     *  id: 'tablet2',
     *  name: 'Tablet 2',
     *  width: '800px', // This width will be applied on the canvas frame
     *  widthMedia: '810px', // This width that will be used for the CSS media
     *  height: '600px', // Height will be applied on the canvas frame
     * });
     * @param props - Device properties
     */
    add(props: any): any;
    /**
     * Return device by ID
     * @example
     * const device = deviceManager.get('Tablet');
     * console.log(JSON.stringify(device));
     * // {name: 'Tablet', width: '900px'}
     * @param id - ID of the device
     */
    get(id: string): any;
    /**
     * Remove device
     * @example
     * const removed = deviceManager.remove('device-id');
     * // or by passing the Device
     * const device = deviceManager.get('device-id');
     * deviceManager.remove(device);
     */
    remove(): any;
    /**
     * Return all devices
     * @example
     * const devices = deviceManager.getDevices();
     * console.log(JSON.stringify(devices));
     * // [{name: 'Desktop', width: ''}, ...]
     */
    getDevices(): any;
    /**
     * Change the selected device. This will update the frame in the canvas
     * @example
     * deviceManager.select('some-id');
     * // or by passing the page
     * const device = deviceManager.get('some-id');
     * deviceManager.select(device);
     */
    select(): void;
    /**
     * Get the selected device
     * @example
     * const selected = deviceManager.getSelected();
     */
    getSelected(): any;
  }

  interface DeviceOptions {
    /**
     * Device type, eg. `Mobile`
     * @defaultValue ''
     */
    name?: string;
    /**
     * Width to set for the editor iframe, eg. '900px'
     */
    width?: string;
    /**
     * Height to set for the editor iframe, eg. '600px'
     * @defaultValue ''
     */
    height?: string;
    /**
     * The width which will be used in media queries, If empty the width will be used
     * @defaultValue ''
     */
    widthMedia?: string;
    /**
     * Setup the order of media queries
     */
    priority?: number;
  }

  interface Device extends Backbone.Model<DeviceOptions> {
    getName(): string;
    getWidthMedia(): string;
  }

  /**
   * Selectors in GrapesJS are used in CSS Composer inside Rules and in Components as classes. To illustrate this concept let's take
   * a look at this code:
   *
   * ```css
   * span > #send-btn.btn{
   *  ...
   * }
   * ```
   * ```html
   * <span>
   *   <button id="send-btn" class="btn"></button>
   * </span>
   * ```
   *
   * In this scenario we get:
   * * span     -> selector of type `tag`
   * * send-btn -> selector of type `id`
   * * btn      -> selector of type `class`
   *
   * So, for example, being `btn` the same class entity it'll be easier to refactor and track things.
   *
   * You can customize the initial state of the module from the editor initialization, by passing the following [Configuration Object](https://github.com/artf/grapesjs/blob/master/src/selector_manager/config/config.js)
   * ```js
   * const editor = grapesjs.init({
   *  selectorManager: {
   *    // options
   *  }
   * })
   * ```
   *
   * Once the editor is instantiated you can use its API and listen to its events. Before using these methods, you should get the module from the instance.
   *
   * ```js
   * // Listen to events
   * editor.on('selector:add', (selector) => { ... });
   *
   * // Use the API
   * const sm = editor.Selectors;
   * sm.add(...);
   * ```
   *
   * ## Available Events
   * * `selector:add` - Selector added. The [Selector] is passed as an argument to the callback.
   * * `selector:remove` - Selector removed. The [Selector] is passed as an argument to the callback.
   * * `selector:update` - Selector updated. The [Selector] and the object containing changes are passed as arguments to the callback.
   * * `selector:state` - States changed. An object containing all the available data about the triggered event is passed as an argument to the callback.
   * * `selector` - Catch-all event for all the events mentioned above. An object containing all the available data about the triggered event is passed as an argument to the callback.
   *
   * ## Methods
   * * [getConfig](#getconfig)
   * * [add](#add)
   * * [get](#get)
   * * [remove](#remove)
   * * [getAll](#getall)
   * * [setState](#setstate)
   * * [getState](#getstate)
   * * [getStates](#getstates)
   * * [setStates](#setstates)
   * * [getSelected](#getselected)
   * * [addSelected](#addselected)
   * * [removeSelected](#removeselected)
   * * [getSelectedTargets](#getselectedtargets)
   * * [setComponentFirst](#setcomponentfirst)
   * * [getComponentFirst](#getcomponentfirst)
   *
   * [Selector]: selector.html
   * [State]: state.html
   * [Component]: component.html
   * [CssRule]: css_rule.html
   */
  interface SelectorManager {
    /**
     * Get configuration object
     */
    getConfig(): SelectorManagerConfig;
    /**
     * Add a new selector to the collection if it does not already exist.
     * You can pass selectors properties or string identifiers.
     * @example
     * const selector = selectorManager.add({ name: 'my-class', label: 'My class' });
     * console.log(selector.toString()) // `.my-class`
     * // Same as
     * const selector = selectorManager.add('.my-class');
     * console.log(selector.toString()) // `.my-class`
     * @param props - Selector properties or string identifiers, eg. `{ name: 'my-class', label: 'My class' }`, `.my-cls`
     * @param [opts] - Selector options
     */
    add(props: any | string, opts?: SelectorOptions): any;
    /**
     * Get the selector by its name/type
     * @example
     * const selector = selectorManager.get('.my-class');
     * // Get Id
     * const selectorId = selectorManager.get('#my-id');
     * @param name - Selector name or string identifier
     */
    get(name: string): any;
    /**
     * Remove Selector.
     * @example
     * const removed = selectorManager.remove('.myclass');
     * // or by passing the Selector
     * selectorManager.remove(selectorManager.get('.myclass'));
     */
    remove(): any;
    /**
     * Change the selector state
     * @example
     * selectorManager.setState('hover');
     * @param value - State value
     */
    setState(value: string): this;
    /**
     * Get the current selector state value
     */
    getState(): string;
    /**
     * Get states
     */
    getStates(): any;
    /**
     * Set a new collection of states
     * @example
     * const states = selectorManager.setStates([
     *   { name: 'hover', label: 'Hover' },
     *   { name: 'nth-of-type(2n)', label: 'Even/Odd' }
     * ]);
     * @param states - Array of new states
     */
    setStates(states: object[]): any;
    /**
     * Get commonly selected selectors, based on all selected components.
     * @example
     * const selected = selectorManager.getSelected();
     * console.log(selected.map(s => s.toString()))
     */
    getSelected(): any;
    /**
     * Add new selector to all selected components.
     * @example
     * selectorManager.addSelected('.new-class');
     * @param props - Selector properties or string identifiers, eg. `{ name: 'my-class', label: 'My class' }`, `.my-cls`
     */
    addSelected(props: any | string): void;
    /**
     * Remove a common selector from all selected components.
     * @example
     * selectorManager.removeSelected('.myclass');
     */
    removeSelected(): void;
    /**
     * Get the array of currently selected targets.
     * @example
     * const targetsToStyle = selectorManager.getSelectedTargets();
     * console.log(targetsToStyle.map(target => target.getSelectorsString()))
     */
    getSelectedTargets(): any;
    /**
     * Update component-first option.
     * If the component-first is enabled, all the style changes will be applied on selected components (ID rules) instead
     * of selectors (which would change styles on all components with those classes).
     */
    setComponentFirst(value: boolean): void;
    /**
     * Get the value of component-first option.
     */
    getComponentFirst(): boolean;
    /**
     * Get all selectors
     */
    getAll(): any;
  }

  interface SelectorOptions {
    /**
     * Selector name, eg. `my-class`
     */
    name: string;
    /**
     * Selector label, eg. `My Class`
     */
    label: string;
    /**
     * Type of the selector. 1 (class) | 2 (id)
     * @defaultValue 1
     */
    type?: number;
    /**
     * If not active, it's not selectable by the Style Manager.
     * @defaultValue true
     */
    active?: boolean;
    /**
     * If true, it can't be seen by the Style Manager, but it will be rendered in the canvas and in export code.
     */
    private?: boolean;
    /**
     * If true, it can't be removed from the attacched component.
     */
    protected?: boolean;
  }

  interface Selector extends Backbone.Model<SelectorOptions> {
    /**
     * Get selector label.
     * @example
     * // Given such selector: { name: 'my-selector', label: 'My selector' }
     * console.log(selector.getLabel());
     * // -> `My selector`
     */
    getLabel(): string;

    /**
     * Update selector label.
     * @param {String} label New label
     * @example
     * // Given such selector: { name: 'my-selector', label: 'My selector' }
     * selector.setLabel('New Label')
     * console.log(selector.getLabel());
     * // -> `New Label`
     */
    setLabel(label: string): void;

    /**
     * Get selector active state.
     */
    getActive(): boolean;

    /**
     * Update selector active state.
     * @param value - New active state
     */
    setActive(value: boolean): void;
  }

  interface StateOptions {
    /**
     * State name, eg. `hover`, `nth-of-type(2n)`
     */
    name: string;
    /**
     * State label, eg. `Hover`, `Even/Odd`
     */
    label: string;
  }

  interface State extends Backbone.Model<StateOptions> {
    /**
     * Get state name
     */
    getName(): string;

    /**
     * Get state label. If label was not provided, the name will be returned.
     */
    getLabel(): string;
  }

  /**
   * This module manages CSS rules in the canvas.
   * You can customize the initial state of the module from the editor initialization, by passing the following [Configuration Object](https://github.com/artf/grapesjs/blob/master/src/css_composer/config/config.js)
   * ```js
   * const editor = grapesjs.init({
   *  cssComposer: {
   *    // options
   *  }
   * })
   * ```
   *
   * Once the editor is instantiated you can use its API. Before using these methods you should get the module from the instance
   *
   * ```js
   * const css = editor.Css;
   * ```
   *
   * * [addRules](#addrules)
   * * [setRule](#setrule)
   * * [getRule](#getrule)
   * * [getRules](#getrules)
   * * [remove](#remove)
   * * [clear](#clear)
   *
   * [CssRule]: css_rule.html
   */
  interface CssComposer {
    /**
     * Add CssRules via CSS string.
     * @example
     * const addedRules = css.addRules('.my-cls{ color: red } @media (max-width: 992px) { .my-cls{ color: darkred } }');
     * // Check rules
     * console.log(addedRules.map(rule => rule.toCSS()));
     * @param css - CSS string of rules to add.
     */
    addRules(css: string): any;
    /**
     * Add/update the CssRule.
     * @example
     * // Simple class-based rule
     * const rule = css.setRule('.class1.class2', { color: 'red' });
     * console.log(rule.toCSS()) // output: .class1.class2 { color: red }
     * // With state and other mixed selector
     * const rule = css.setRule('.class1.class2:hover, div#myid', { color: 'red' });
     * // output: .class1.class2:hover, div#myid { color: red }
     * // With media
     * const rule = css.setRule('.class1:hover', { color: 'red' }, {
     *  atRuleType: 'media',
     *  atRuleParams: '(min-width: 500px)',
     * });
     * // output: @media (min-width: 500px) { .class1:hover { color: red } }
     * @param selectors - Selector string, eg. `.myclass`
     * @param style - Style properties and values
     * @param [opts = {}] - Additional properties
     * @param [opts.atRuleType = ''] - At-rule type, eg. `media`
     * @param [opts.atRuleParams = ''] - At-rule parameters, eg. `(min-width: 500px)`
     */
    setRule(
      selectors: string,
      style: any,
      opts?: {
        atRuleType?: string;
        atRuleParams?: string;
      }
    ): any;
    /**
     * Get the CssRule.
     * @example
     * const rule = css.getRule('.myclass1:hover');
     * const rule2 = css.getRule('.myclass1:hover, div#myid');
     * const rule3 = css.getRule('.myclass1', {
     *  atRuleType: 'media',
     *  atRuleParams: '(min-width: 500px)',
     * });
     * @param selectors - Selector string, eg. `.myclass:hover`
     * @param [opts = {}] - Additional properties
     * @param [opts.atRuleType = ''] - At-rule type, eg. `media`
     * @param [opts.atRuleParams = ''] - At-rule parameters, eg. '(min-width: 500px)'
     */
    getRule(
      selectors: string,
      opts?: {
        atRuleType?: string;
        atRuleParams?: string;
      }
<<<<<<< HEAD
    ): any;
=======
    ): CssRule | undefined;
>>>>>>> 14341440
    /**
     * Get all rules or filtered by a matching selector.
     * @example
     * // Take all the component specific rules
     * const id = someComponent.getId();
     * const rules = css.getRules(`#${id}`);
     * console.log(rules.map(rule => rule.toCSS()))
     * // All rules in the project
     * console.log(css.getRules())
     * @param [selector = ''] - Selector, eg. `.myclass`
     */
<<<<<<< HEAD
    getRules(selector?: string): any;
=======
    getRules(selector?: string): CssRule[];
>>>>>>> 14341440
    /**
     * Remove rule, by CssRule or matching selector (eg. the selector will match also at-rules like `@media`)
     * @example
     * // Remove by CssRule
     * const toRemove = css.getRules('.my-cls');
     * css.remove(toRemove);
     * // Remove by selector
     * css.remove('.my-cls-2');
     */
    remove(): any;
    /**
     * Remove all rules
     */
    clear(): this;
  }

  interface Styleable {
    /**
     * To trigger the style change event on models I have to
     * pass a new object instance
     * @param prop
     */
    extendStyle(prop: object): object;

    /**
     * Get style object
     */
    getStyle(prop?: string): object;

    /**
     * Set new style object
     * @return {Object} Applied properties
     */
    setStyle(prop: object | string, opts?: object): object;

    /**
     * Add style property
     * @example
     * this.addStyle({color: 'red'});
     * this.addStyle('color', 'blue');
     */
    addStyle(prop: object | string, value?: string, opts?: object): void;

    /**
     * Remove style property
     */
    removeStyle(prop: string): void;

    /**
     * Returns string of style properties
     */
    styleToString(opts?: object): string;
  }

  interface CssRuleOptions {
    /**
     * Array of selectors
     */
    selectors: Selector[];
    /**
     * Object containing style definitions
     */
    style: any;
    /**
     * Additional string css selectors
     * @defaultValue ''
     */
    selectorsAdd?: string;
    /**
     * Type of at-rule, eg. `media`, 'font-face'
     * @defaultValue ''
     */
    atRuleType?: string;
    /**
     * At-rule value, eg. `(max-width: 1000px)`
     * @defaultValue ''
     */
    mediaText?: string;
    /**
     * This property is used only on at-rules, like 'page' or 'font-face', where the block containes only style declarations
     */
    singleAtRule?: boolean;
    /**
     * State of the rule, eg: `hover`, `focused`
     * @defaultValue ''
     */
    state?: string;
    /**
     * If true, sets `!important` on all properties. You can also pass an array to specify properties on which use important
     */
    important?: boolean | String[];
    /**
       * Indicates if the rule is stylable from the editor

      [Device]: device.html
      [State]: state.html
      [Component]: component.html
       * @defaultValue true
       */
<<<<<<< HEAD
    stylable?: boolean;
=======
    stylable?: boolean | string[];
>>>>>>> 14341440
  }
  interface CssRule extends Backbone.Model<CssRuleOptions>, Styleable {
    /**
     * Returns the at-rule statement when exists, eg. `@media (...)`, `@keyframes`
     * @example
     * const cssRule = editor.Css.setRule('.class1', { color: 'red' }, {
     *  atRuleType: 'media',
     *  atRuleParams: '(min-width: 500px)'
     * });
     * cssRule.getAtRule(); // "@media (min-width: 500px)"
     */
    getAtRule(): string;

    /**
     * Return selectors of the rule as a string
     * @example
     * const cssRule = editor.Css.setRule('.class1:hover', { color: 'red' });
     * cssRule.selectorsToString(); // ".class1:hover"
     * cssRule.selectorsToString({ skipState: true }); // ".class1"
     * @param [opts] - Options
     * @param [opts.skipState] - Skip state from the result
     */
    selectorsToString(opts?: { skipState?: boolean }): string;

    /**
     * Get declaration block (without the at-rule statement)
     * @example
     * const cssRule = editor.Css.setRule('.class1', { color: 'red' }, {
     *  atRuleType: 'media',
     *  atRuleParams: '(min-width: 500px)'
     * });
     * cssRule.getDeclaration() // ".class1{color:red;}"
     * @param [opts = {}] - Options (same as in `selectorsToString`)
     */
    getDeclaration(opts?: any): string;

    /**
     * Get the Device the rule is related to.
     * @example
     * const device = rule.getDevice();
     * console.log(device?.getName());
     */
    getDevice(): Device | null;

    /**
     * Get the State the rule is related to.
     * @example
     * const state = rule.getState();
     * console.log(state?.getLabel());
     */
    getState(): State | null;

    /**
     * Returns the related Component (valid only for component-specific rules).
     * @example
     * const cmp = rule.getComponent();
     * console.log(cmp?.toHTML());
     */
    getComponent(): Component | null;

    /**
     * Return the CSS string of the rule
     * @example
     * const cssRule = editor.Css.setRule('.class1', { color: 'red' }, {
     *  atRuleType: 'media',
     *  atRuleParams: '(min-width: 500px)'
     * });
     * cssRule.toCSS() // "@media (min-width: 500px){.class1{color:red;}}"
     * @param [opts = {}] - Options (same as in `getDeclaration`)
     * @returns CSS string
     */
    toCSS(opts?: any): string;
  }

  /**
   * You can customize the initial state of the module from the editor initialization, by passing the following [Configuration Object](https://github.com/artf/grapesjs/blob/master/src/modal_dialog/config/config.js)
   * ```js
   * const editor = grapesjs.init({
   *  modal: {
   *    // options
   *  }
   * })
   * ```
   *
   * Once the editor is instantiated you can use its API. Before using these methods you should get the module from the instance
   *
   * ```js
   * const modal = editor.Modal;
   * ```
   *
   * ## Available Events
   * * `modal:open` - Modal is opened
   * * `modal:close` - Modal is closed
   * * `modal` - Event triggered on any change related to the modal. An object containing all the available data about the triggered event is passed as an argument to the callback.
   *
   * ## Methods
   * * [open](#open)
   * * [close](#close)
   * * [isOpen](#isopen)
   * * [setTitle](#settitle)
   * * [getTitle](#gettitle)
   * * [setContent](#setcontent)
   * * [getContent](#getcontent)
   * * [onceClose](#onceclose)
   * * [onceOpen](#onceopen)
   */
  interface Modal {
    /**
     * Open the modal window
     * @example
     * modal.open({
     *   title: 'My title',
     *   content: 'My content',
     *   attributes: { class: 'my-class' },
     * });
     * @param [opts = {}] - Options
     * @param [opts.title] - Title to set for the modal
     * @param [opts.content] - Content to set for the modal
     * @param [opts.attributes] - Updates the modal wrapper with custom attributes
     */
    open(opts?: {
      title?: string | HTMLElement;
      content?: string | HTMLElement;
      attributes?: any;
    }): this;
    /**
     * Close the modal window
     * @example
     * modal.close();
     */
    close(): this;
    /**
     * Execute callback when the modal will be closed.
     * The callback will be called one only time
     * @example
     * modal.onceClose(() => {
     *  console.log('The modal is closed');
     * });
     * @param clb - Callback to call
     */
    onceClose(clb: (...params: any[]) => any): this;
    /**
     * Execute callback when the modal will be opened.
     * The callback will be called one only time
     * @example
     * modal.onceOpen(() => {
     *  console.log('The modal is opened');
     * });
     * @param clb - Callback to call
     */
    onceOpen(clb: (...params: any[]) => any): this;
    /**
     * Checks if the modal window is open
     * @example
     * modal.isOpen(); // true | false
     */
    isOpen(): boolean;
    /**
     * Set the title to the modal window
     * @example
     * // pass a string
     * modal.setTitle('Some title');
     * // or an HTMLElement
     * const el = document.createElement('div');
     * el.innerText =  'New title';
     * modal.setTitle(el);
     * @param title - Title
     */
    setTitle(title: string | HTMLElement): this;
    /**
     * Returns the title of the modal window
     * @example
     * modal.getTitle();
     */
    getTitle(): string | HTMLElement;
    /**
     * Set the content of the modal window
     * @example
     * // pass a string
     * modal.setContent('Some content');
     * // or an HTMLElement
     * const el = document.createElement('div');
     * el.innerText =  'New content';
     * modal.setContent(el);
     * @param content - Content
     */
    setContent(content: string | HTMLElement): this;
    /**
     * Get the content of the modal window
     * @example
     * modal.getContent();
     */
    getContent(): string | HTMLElement;
<<<<<<< HEAD
=======
    /**
     * Returns content element
     */
    getContentEl(): HTMLElement | undefined;
>>>>>>> 14341440
  }

  /**
   * This module allows to customize the built-in toolbar of the Rich Text Editor and use commands from the [HTML Editing APIs](https://developer.mozilla.org/en-US/docs/Web/API/Document/execCommand).
   * It's highly recommended to keep this toolbar as small as possible, especially from styling commands (eg. 'fontSize') and leave this task to the Style Manager
   *
   * You can customize the initial state of the module from the editor initialization, by passing the following [Configuration Object](https://github.com/artf/grapesjs/blob/master/src/rich_text_editor/config/config.js)
   * ```js
   * const editor = grapesjs.init({
   *  richTextEditor: {
   *    // options
   *  }
   * })
   * ```
   *
   * Once the editor is instantiated you can use its API and listen to its events. Before using these methods, you should get the module from the instance.
   *
   * ```js
   * // Listen to events
   * editor.on('rte:enable', () => { ... });
   *
   * // Use the API
   * const rte = editor.RichTextEditor;
   * rte.add(...);
   * ```
   *
   * ## Available Events
   * * `rte:enable` - RTE enabled. The view, on which RTE is enabled, is passed as an argument
   * * `rte:disable` - RTE disabled. The view, on which RTE is disabled, is passed as an argument
   *
   * ## Methods
   * * [add](#add)
   * * [get](#get)
   * * [getAll](#getall)
   * * [remove](#remove)
   * * [getToolbarEl](#gettoolbarel)
   */
  interface RichTextEditor {
    /**
     * Add a new action to the built-in RTE toolbar
     * @example
     * rte.add('bold', {
     *   icon: '<b>B</b>',
     *   attributes: {title: 'Bold'},
     *   result: rte => rte.exec('bold')
     * });
     * rte.add('link', {
     *   icon: document.getElementById('t'),
     *   attributes: {title: 'Link',}
     *   // Example on it's easy to wrap a selected content
     *   result: rte => rte.insertHTML(`<a href="#">${rte.selection()}</a>`)
     * });
     * // An example with fontSize
     * rte.add('fontSize', {
     *   icon: `<select class="gjs-field">
     *         <option>1</option>
     *         <option>4</option>
     *         <option>7</option>
     *       </select>`,
     *     // Bind the 'result' on 'change' listener
     *   event: 'change',
     *   result: (rte, action) => rte.exec('fontSize', action.btn.firstChild.value),
     *   // Callback on any input change (mousedown, keydown, etc..)
     *   update: (rte, action) => {
     *     const value = rte.doc.queryCommandValue(action.name);
     *     if (value != 'false') { // value is a string
     *       action.btn.firstChild.value = value;
     *     }
     *    }
     *   })
     * // An example with state
     * const isValidAnchor = (rte) => {
     *   // a utility function to help determine if the selected is a valid anchor node
     *   const anchor = rte.selection().anchorNode;
     *   const parentNode  = anchor && anchor.parentNode;
     *   const nextSibling = anchor && anchor.nextSibling;
     *   return (parentNode && parentNode.nodeName == 'A') || (nextSibling && nextSibling.nodeName == 'A')
     * }
     * rte.add('toggleAnchor', {
     *   icon: `<span style="transform:rotate(45deg)">&supdsub;</span>`,
     *   state: (rte, doc) => {
     *    if (rte && rte.selection()) {
     *      // `btnState` is a integer, -1 for disabled, 0 for inactive, 1 for active
     *      return isValidAnchor(rte) ? btnState.ACTIVE : btnState.INACTIVE;
     *    } else {
     *      return btnState.INACTIVE;
     *    }
     *   },
     *   result: (rte, action) => {
     *     if (isValidAnchor(rte)) {
     *       rte.exec('unlink');
     *     } else {
     *       rte.insertHTML(`<a class="link" href="">${rte.selection()}</a>`);
     *     }
     *   }
     * })
     * @param name - Action name
     * @param action - Action options
     */
    add(name: string, action: any): void;
    /**
     * Get the action by its name
     * @example
     * const action = rte.get('bold');
     * // {name: 'bold', ...}
     * @param name - Action name
     */
    get(name: string): any;
    /**
     * Get all actions
     */
    getAll(): any[];
    /**
     * Remove the action from the toolbar
     * @example
     * const action = rte.remove('bold');
     * // {name: 'bold', ...}
     * @returns Removed action
     */
    remove(name: string): any;
    /**
     * Get the toolbar element
     */
    getToolbarEl(): HTMLElement;
  }

  /**
   * You can customize the initial state of the module from the editor initialization
   * ```js
   * const editor = grapesjs.init({
   *  keymaps: {
   *     // Object of keymaps
   *    defaults: {
   *      'your-namespace:keymap-name' {
   *        keys: '⌘+z, ctrl+z',
   *        handler: 'some-command-id'
   *      },
   *      ...
   *    }
   *  }
   * })
   * ```
   *
   * Once the editor is instantiated you can use its API and listen to its events. Before using these methods, you should get the module from the instance.
   *
   * ```js
   * // Listen to events
   * editor.on('keymap:add', () => { ... });
   *
   * // Use the API
   * const keymaps = editor.Keymaps;
   * keymaps.add(...);
   * ```
   *
   * ## Available Events
   * * `keymap:add` - New keymap added. The new keyamp object is passed as an argument
   * * `keymap:remove` - Keymap removed. The removed keyamp object is passed as an argument
   * * `keymap:emit` - Some keymap emitted, in arguments you get keymapId, shortcutUsed, Event
   * * `keymap:emit:{keymapId}` - `keymapId` emitted, in arguments you get keymapId, shortcutUsed, Event
   *
   * ## Methods
   * * [getConfig](#getconfig)
   * * [add](#add)
   * * [get](#get)
   * * [getAll](#getAll)
   * * [remove](#remove)
   * * [removeAll](#removeall)
   */
  interface Keymaps {
    /**
     * Get module configurations
     * @returns Configuration object
     */
    getConfig(): any;
    /**
     * Add new keymap
     * @example
     * // 'ns' is just a custom namespace
     * keymaps.add('ns:my-keymap', '⌘+j, ⌘+u, ctrl+j, alt+u', editor => {
     *  console.log('do stuff');
     * });
     * // or
     * keymaps.add('ns:my-keymap', '⌘+s, ctrl+s', 'some-gjs-command');
     *
     * // listen to events
     * editor.on('keymap:emit', (id, shortcut, e) => {
     *  // ...
     * })
     * @param id - Keymap id
     * @param keys - Keymap keys, eg. `ctrl+a`, `⌘+z, ctrl+z`
     * @param handler - Keymap handler, might be a function
     * @param [opts = {}] - Options
     * @returns Added keymap
     *  or just a command id as a string
     */
    add(
      id: string,
      keys: string,
      handler: ((...params: any[]) => any) | string,
      opts?: any
    ): any;
    /**
     * Get the keymap by id
     * @example
     * keymaps.get('ns:my-keymap');
     * // -> {keys, handler};
     * @param id - Keymap id
     * @returns Keymap object
     */
    get(id: string): any;
    /**
     * Get all keymaps
     * @example
     * keymaps.getAll();
     * // -> {id1: {}, id2: {}};
     */
    getAll(): any;
    /**
     * Remove the keymap by id
     * @example
     * keymaps.remove('ns:my-keymap');
     * // -> {keys, handler};
     * @param id - Keymap id
     * @returns Removed keymap
     */
    remove(id: string): any;
    /**
     * Remove all binded keymaps
     */
    removeAll(): Keymaps;
  }

  /**
   * This module allows to manage the stack of changes applied in canvas.
   * Once the editor is instantiated you can use its API. Before using these methods you should get the module from the instance
   *
   * ```js
   * const um = editor.UndoManager;
   * ```
   *
   * * [getConfig](#getconfig)
   * * [add](#add)
   * * [remove](#remove)
   * * [removeAll](#removeall)
   * * [start](#start)
   * * [stop](#stop)
   * * [undo](#undo)
   * * [undoAll](#undoall)
   * * [redo](#redo)
   * * [redoAll](#redoall)
   * * [hasUndo](#hasundo)
   * * [hasRedo](#hasredo)
   * * [getStack](#getstack)
   * * [clear](#clear)
   */
  interface UndoManager {
    /**
     * Get module configurations
     * @example
     * const config = um.getConfig();
     * // { ... }
     * @returns Configuration object
     */
    getConfig(): any;
    /**
     * Add an entity (Model/Collection) to track
     * Note: New Components and CSSRules will be added automatically
     * @example
     * um.add(someModelOrCollection);
     * @param entity - Entity to track
     */
    add(
      entity: Backbone.GenericModel | Backbone.Collection<Backbone.GenericModel>
    ): UndoManager;
    /**
     * Remove and stop tracking the entity (Model/Collection)
     * @example
     * um.remove(someModelOrCollection);
     * @param entity - Entity to remove
     */
    remove(
      entity: Backbone.GenericModel | Backbone.Collection<Backbone.GenericModel>
    ): UndoManager;
    /**
     * Remove all entities
     * @example
     * um.removeAll();
     */
    removeAll(): UndoManager;
    /**
     * Start/resume tracking changes
     * @example
     * um.start();
     */
    start(): UndoManager;
    /**
     * Stop tracking changes
     * @example
     * um.stop();
     */
    stop(): UndoManager;
    /**
     * Undo last change
     * @example
     * um.undo();
     */
    undo(): UndoManager;
    /**
     * Undo all changes
     * @example
     * um.undoAll();
     */
    undoAll(): UndoManager;
    /**
     * Redo last change
     * @example
     * um.redo();
     */
    redo(): UndoManager;
    /**
     * Redo all changes
     * @example
     * um.redoAll();
     */
    redoAll(): UndoManager;
    /**
     * Checks if exists an available undo
     * @example
     * um.hasUndo();
     */
    hasUndo(): boolean;
    /**
     * Checks if exists an available redo
     * @example
     * um.hasRedo();
     */
    hasRedo(): boolean;
    /**
     * Check if the entity (Model/Collection) to tracked
     * Note: New Components and CSSRules will be added automatically
     * @param entity - Entity to track
     */
    isRegistered(
      entity: Backbone.GenericModel | Backbone.Collection<Backbone.GenericModel>
    ): boolean;
    /**
     * Get stack of changes
     * @example
     * const stack = um.getStack();
     * stack.each(item => ...);
     */
    getStack(): Backbone.Collection<Backbone.GenericModel>;
    /**
     * Get grouped undo manager stack.
     * The difference between `getStack` is when you do multiple operations at a time,
     * like appending multiple components:
     * `editor.getWrapper().append(`<div>C1</div><div>C2</div>`);`
     * `getStack` will return a collection length of 2.
     *  `getStackGroup` instead will group them as a single operation (the first
     * inserted component will be returned in the list) by returning an array length of 1.
     */
    getStackGroup(): any[];
    /**
     * Clear the stack
     * @example
     * um.clear();
     */
    clear(): UndoManager;
  }

  /**
   * You can customize the initial state of the module from the editor initialization, by passing the following [Configuration Object](https://github.com/artf/grapesjs/blob/master/src/canvas/config/config.js)
   * ```js
   * const editor = grapesjs.init({
   *  canvas: {
   *    // options
   *  }
   * })
   * ```
   *
   * Once the editor is instantiated you can use its API and listen to its events. Before using these methods, you should get the module from the instance.
   *
   * ```js
   * // Listen to events
   * editor.on('canvas:drop', () => { ... });
   *
   * // Use the API
   * const canvas = editor.Canvas;
   * canvas.setCoords(...);
   * ```
   * ## Available Events
   * * `canvas:dragenter` - When something is dragged inside the canvas, `DataTransfer` instance passed as an argument
   * * `canvas:dragover` - When something is dragging on canvas, `DataTransfer` instance passed as an argument
   * * `canvas:drop` - Something is dropped in canvas, `DataTransfer` instance and the dropped model are passed as arguments
   * * `canvas:dragend` - When a drag operation is ended, `DataTransfer` instance passed as an argument
   * * `canvas:dragdata` - On any dataTransfer parse, `DataTransfer` instance and the `result` are passed as arguments.
   *  By changing `result.content` you're able to customize what is dropped
   *
   * ## Methods
   * * [getConfig](#getconfig)
   * * [getElement](#getelement)
   * * [getFrameEl](#getframeel)
   * * [getWindow](#getwindow)
   * * [getDocument](#getdocument)
   * * [getBody](#getbody)
   * * [setCustomBadgeLabel](#setcustombadgelabel)
   * * [hasFocus](#hasfocus)
   * * [scrollTo](#scrollto)
   * * [setZoom](#setzoom)
   * * [getZoom](#getzoom)
   * * [getCoords](#getcoords)
   * * [setCoords](#setcoords)
   *
   * [Component]: component.html
   * [Frame]: frame.html
   */
  interface Canvas {
    /**
     * Get the configuration object
     * @example
     * console.log(canvas.getConfig())
     * @returns Configuration object
     */
    getConfig(): CanvasConfig;
    /**
     * Get the canvas element
     */
    getElement(): HTMLElement;
    /**
     * Get the main frame element of the canvas
     */
    getFrameEl(): HTMLIFrameElement;
    /**
     * Get the main frame window instance
     */
    getWindow(): Window;
    /**
     * Get the main frame document element
     */
    getDocument(): HTMLDocument;
    /**
     * Get the main frame body element
     */
    getBody(): HTMLBodyElement;
    /**
     * Set custom badge naming strategy
     * @example
     * canvas.setCustomBadgeLabel(function(component){
     *  return component.getName();
     * });
     */
    setCustomBadgeLabel(f: (...params: any[]) => any): void;
    /**
     * Get canvas rectangular data
     */
    getRect(): any;
    /**
     * Check if the canvas is focused
     */
    hasFocus(): boolean;
    /**
     * Scroll canvas to the element if it's not visible. The scrolling is
     * executed via `scrollIntoView` API and options of this method are
     * passed to it. For instance, you can scroll smoothly by using
     * `{ behavior: 'smooth' }`.
     * @example
     * const selected = editor.getSelected();
     * // Scroll smoothly (this behavior can be polyfilled)
     * canvas.scrollTo(selected, { behavior: 'smooth' });
     * // Force the scroll, even if the element is alredy visible
     * canvas.scrollTo(selected, { force: true });
     * @param [opts = {}] - Options, same as options for `scrollIntoView`
     * @param [opts.force = false] - Force the scroll, even if the element is already visible
     */
    scrollTo(
      el: HTMLElement | Component,
      opts?: {
        force?: boolean;
      }
    ): void;
    /**
     * Set canvas zoom value
     * @example
     * canvas.setZoom(50); // set zoom to 50%
     * @param value - The zoom value, from 0 to 100
     */
    setZoom(value: number): this;
    /**
     * Get canvas zoom value
     * @example
     * canvas.setZoom(50); // set zoom to 50%
     * const zoom = canvas.getZoom(); // 50
     */
    getZoom(): number;
    /**
     * Set canvas position coordinates
     * @example
     * canvas.setCoords(100, 100);
     * @param x - Horizontal position
     * @param y - Vertical position
     */
    setCoords(x: number, y: number): this;
    /**
     * Get canvas position coordinates
     * @example
     * canvas.setCoords(100, 100);
     * const coords = canvas.getCoords();
     * // { x: 100, y: 100 }
     * @returns Object containing coordinates
     */
    getCoords(): any;
    /**
     * Add new frame to the canvas
     * @example
     * canvas.addFrame({
     *   name: 'Mobile home page',
     *   x: 100, // Position in canvas
     *   y: 100,
     *   width: 500, // Frame dimensions
     *   height: 600,
     *   // device: 'DEVICE-ID',
     *   components: [
     *     '<h1 class="testh">Title frame</h1>',
     *     '<p class="testp">Paragraph frame</p>',
     *   ],
     *   styles: `
     *     .testh { color: red; }
     *     .testp { color: blue; }
     *   `,
     * });
     * @param props - Frame properties
     */
    addFrame(props: any): any;
  }

  interface FrameOptions {
    /**
     * Wrapper component definition. You can also pass an HTML string as components of the default wrapper component.
     */
    component: any | string;
    /**
     * Width of the frame. By default, the canvas width will be taken.
     * @defaultValue ''
     */
    width?: string;
    /**
     * Height of the frame. By default, the canvas height will be taken.
     * @defaultValue ''
     */
    height?: string;
    /**
     * Horizontal position of the frame in the canvas.
     */
    x?: number;
    /**
     * Vertical position of the frame in the canvas.
     */
    y?: number;
  }

  interface Frame extends Backbone.Model<FrameOptions> { }

  /**
   * You can customize the initial state of the module from the editor initialization, by passing the following [Configuration Object](https://github.com/artf/grapesjs/blob/master/src/i18n/config.js)
   * ```js
   * const editor = grapesjs.init({
   *  i18n: {
   *    locale: 'en',
   *    localeFallback: 'en',
   *    messages: {
   *      it: { hello: 'Ciao', ... },
   *      ...
   *    }
   *  }
   * })
   * ```
   *
   * Once the editor is instantiated you can use its API. Before using these methods you should get the module from the instance
   *
   * ```js
   * const i18n = editor.I18n;
   * ```
   *
   * ### Events
   * * `i18n:add` - New set of messages is added
   * * `i18n:update` - The set of messages is updated
   * * `i18n:locale` - Locale changed
   */
  interface I18n {
    /**
     * Get module configurations
     * @returns Configuration object
     */
    getConfig(): any;
    /**
     * Update current locale
     * @example
     * i18n.setLocale('it');
     * @param locale - Locale value
     */
    setLocale(locale: string): this;
    /**
     * Get current locale
     * @returns Current locale value
     */
    getLocale(): string;
    /**
     * Get all messages
     * @example
     * i18n.getMessages();
     * // -> { en: { hello: '...' }, ... }
     * i18n.getMessages('en');
     * // -> { hello: '...' }
     * @param [lang] - Specify the language of messages to return
     * @param [opts] - Options
     * @param [opts.debug] - Show warnings in case of missing language
     */
    getMessages(
      lang?: string,
      opts?: {
        debug?: boolean;
      }
    ): any;
    /**
     * Set new set of messages
     * @example
     * i18n.getMessages();
     * // -> { en: { msg1: 'Msg 1', msg2: 'Msg 2', } }
     * i18n.setMessages({ en: { msg2: 'Msg 2 up', msg3: 'Msg 3', } });
     * // Set replaced
     * i18n.getMessages();
     * // -> { en: { msg2: 'Msg 2 up', msg3: 'Msg 3', } }
     * @param msg - Set of messages
     */
    setMessages(msg: any): this;
    /**
     * Update messages
     * @example
     * i18n.getMessages();
     * // -> { en: { msg1: 'Msg 1', msg2: 'Msg 2', } }
     * i18n.addMessages({ en: { msg2: 'Msg 2 up', msg3: 'Msg 3', } });
     * // Set updated
     * i18n.getMessages();
     * // -> { en: { msg1: 'Msg 1', msg2: 'Msg 2 up', msg3: 'Msg 3', } }
     * @param msg - Set of messages to add
     */
    addMessages(msg: any): this;
    /**
     * Translate the locale message
     * @example
     * obj.setMessages({
     *  en: { msg: 'Msg', msg2: 'Msg {test}'},
     *  it: { msg2: 'Msg {test} it'},
     * });
     * obj.t('msg');
     * // -> outputs `Msg`
     * obj.t('msg2', { params: { test: 'hello' } });  // use params
     * // -> outputs `Msg hello`
     * obj.t('msg2', { l: 'it', params: { test: 'hello' } });  // custom local
     * // -> outputs `Msg hello it`
     * @param key - Label to translate
     * @param [opts] - Options for the translation
     * @param [opts.params] - Params for the translation
     * @param [opts.debug] - Show warnings in case of missing resources
     */
    t(
      key: string,
      opts?: {
        params?: any;
        debug?: boolean;
      }
    ): string;
  }

  /**
   * You can customize the initial state of the module from the editor initialization
   * ```js
   * const editor = grapesjs.init({
   *  ....
   *  pageManager: {
   *    pages: [
   *      {
   *        id: 'page-id',
   *        styles: `.my-class { color: red }`, // or a JSON of styles
   *        component: '<div class="my-class">My element</div>', // or a JSON of components
   *      }
   *   ]
   *  },
   * })
   * ```
   *
   * Once the editor is instantiated you can use its API. Before using these methods you should get the module from the instance
   *
   * ```js
   * const pageManager = editor.Pages;
   * ```
   *
   * ## Available Events
   * * `page:add` - Added new page. The page is passed as an argument to the callback
   * * `page:remove` - Page removed. The page is passed as an argument to the callback
   * * `page:select` - New page selected. The newly selected page and the previous one, are passed as arguments to the callback
   * * `page:update` - Page updated. The updated page and the object containing changes are passed as arguments to the callback
   * * `page` - Catch-all event for all the events mentioned above. An object containing all the available data about the triggered event is passed as an argument to the callback
   *
   * ## Methods
   * * [add](#add)
   * * [get](#get)
   * * [getAll](#getall)
   * * [getAllWrappers](#getallwrappers)
   * * [getMain](#getmain)
   * * [remove](#remove)
   * * [select](#select)
   * * [getSelected](#getselected)
   *
   * [Page]: page.html
   * [Component]: component.html
   */
  interface Pages {
    /**
     * Add new page
     * @example
     * const newPage = pageManager.add({
     *  id: 'new-page-id', // without an explicit ID, a random one will be created
     *  styles: `.my-class { color: red }`, // or a JSON of styles
     *  component: '<div class="my-class">My element</div>', // or a JSON of components
     * });
     * @param props - Page properties
     * @param [opts] - Options
     */
    add(props: any, opts?: any): any;
    /**
     * Remove page
     * @example
     * const removedPage = pageManager.remove('page-id');
     * // or by passing the page
     * const somePage = pageManager.get('page-id');
     * pageManager.remove(somePage);
     */
    remove(): any;
    /**
     * Get page by id
     * @example
     * const somePage = pageManager.get('page-id');
     * @param id - Page id
     */
    get(id: string): any;
    /**
     * Get main page (the first one available)
     * @example
     * const mainPage = pageManager.getMain();
     */
    getMain(): any;
    /**
     * Get all pages
     * @example
     * const arrayOfPages = pageManager.getAll();
     */
    getAll(): any;
    /**
     * Get wrapper components (aka body) from all pages and frames.
     * @example
     * const wrappers = pageManager.getAllWrappers();
     * // Get all `image` components from the project
     * const allImages = wrappers.map(wrp => wrp.findType('image')).flat();
     */
    getAllWrappers(): any;
    /**
     * Change the selected page. This will switch the page rendered in canvas
     * @example
     * pageManager.select('page-id');
     * // or by passing the page
     * const somePage = pageManager.get('page-id');
     * pageManager.select(somePage);
     */
    select(): this;
    /**
     * Get the selected page
     * @example
     * const selectedPage = pageManager.getSelected();
     */
    getSelected(): any;
  }

  interface PageOptions {
    frames: Frame[];
  }

  interface Page extends Backbone.Model<PageOptions> {
    /**
     * Get page id
     */
    getId(): string;

    /**
     * Get page name
     */
    getName(): string;

    /**
     * Update page name
     * @param value - New page name
     */
    setName(value: string): void;

    /**
     * Get all frames
     * @example
     * const arrayOfFrames = page.getAllFrames();
     */
    getAllFrames(): Frame[];

    /**
     * Get the first frame of the page (identified always as the main one)
     * @example
     * const mainFrame = page.getMainFrame();
     */
    getMainFrame(): Frame;

    /**
     * Get the root component (usually is the `wrapper` component) from the main frame
     * @example
     * const rootComponent = page.getMainComponent();
     * console.log(rootComponent.toHTML());
     */
    getMainComponent(): Component;
  }

  /**
   * You can customize the initial state of the module from the editor initialization, by passing the following [Configuration Object](https://github.com/artf/grapesjs/blob/master/src/parser/config/config.js)
   * ```js
   * const editor = grapesjs.init({
   *  parser: {
   *    // options
   *  }
   * })
   * ```
   *
   * Once the editor is instantiated you can use its API. Before using these methods you should get the module from the instance
   *
   * ```js
   * const { Parser } = editor;
   * ```
   * ## Available Events
   * * `parse:html` - On HTML parse, an object containing the input and the output of the parser is passed as an argument
   * * `parse:css` - On CSS parse, an object containing the input and the output of the parser is passed as an argument
   *
   * ## Methods
   * * [getConfig](#getconfig)
   * * [parseHtml](#parsehtml)
   * * [parseCss](#parsecss)
   */
  interface Parser {
    /**
     * Get the configuration object
     * @example
     * console.log(Parser.getConfig())
     * @returns Configuration object
     */
    getConfig(): any;
    /**
     * Parse HTML string and return the object containing the Component Definition
     * @example
     * const resHtml = Parser.parseHtml(`<table><div>Hi</div></table>`, {
     *   htmlType: 'text/html', // default
     * });
     * // By using the `text/html`, this will fix automatically all the HTML syntax issues
     * // Indeed the final representation, in this case, will be `<div>Hi</div><table></table>`
     * const resXml = Parser.parseHtml(`<table><div>Hi</div></table>`, {
     *   htmlType: 'application/xml',
     * });
     * // This will preserve the original format as, from the XML point of view, is a valid format
     * @param input - HTML string to parse
     * @param [options] - Options
     * @param [options.htmlType] - [HTML mime type](https://developer.mozilla.org/en-US/docs/Web/API/DOMParser/parseFromString#Argument02) to parse
     * @param [options.allowScripts = false] - Allow `<script>` tags
     * @param [options.allowUnsafeAttr = false] - Allow unsafe HTML attributes (eg. `on*` inline event handlers)
     * @returns Object containing the result `{ html: ..., css: ... }`
     */
    parseHtml(
      input: string,
      options?: {
        htmlType?: string;
        allowScripts?: boolean;
        allowUnsafeAttr?: boolean;
      }
    ): any;
    /**
     * Parse CSS string and return an array of valid definition objects for CSSRules
     * @example
     * const res = Parser.parseCss('.cls { color: red }');
     * // [{ ... }]
     * @param input - CSS string to parse
     * @returns Array containing the result
     */
    parseCss(input: string): object[];
  }
}

export default grapesjs;
export as namespace grapesjs;<|MERGE_RESOLUTION|>--- conflicted
+++ resolved
@@ -175,11 +175,7 @@
      * 'absolute' - Move components absolutely (design tools way)
      * 'translate' - Use translate CSS from transform property
      * To get more about this feature read: https://github.com/artf/grapesjs/issues/1936 */
-<<<<<<< HEAD
-    dragMode?: boolean;
-=======
     dragMode?: 'translate' | 'absolute';
->>>>>>> 14341440
 
     /** When the editor is placed in a scrollable container (eg. modals) this might
      * cause elements inside the canvas (eg. floating toolbars) to be misaligned.
@@ -249,265 +245,6 @@
     /** Configurations for Trait Manager */
     traitManager?: TraitManagerConfig | boolean;
 
-<<<<<<< HEAD
-    /** Texts **/
-    textViewCode?: string;
-
-    /** Keep unused styles within the editor **/
-    keepUnusedStyles?: 0;
-  }
-
-  interface AssetManagerConfig {
-    assets?: Array<object>;
-    noAssets?: string;
-    stylePrefix?: string;
-    upload?: boolean;
-    uploadName?: string;
-    headers?: object;
-    params?: object;
-    credentials?: RequestCredentials;
-    multiUpload?: boolean;
-    autoAdd?: boolean;
-    uploadText?: string;
-    addBtnText?: string;
-    customFetch?: Function;
-    uploadFile?: Function;
-    embedAsBase64?: boolean;
-    handleAdd?: Function;
-    dropzone?: boolean;
-    openAssetsOnDrop?: number;
-    dropzoneContent?: string;
-    modalTitle?: string;
-    inputPlaceholder?: string;
-  }
-
-  interface CanvasConfig {
-    stylePrefix?: string;
-    scripts?: Array<string>;
-    styles?: Array<string>;
-    customBadgeLabel?: Function;
-    autoscrollLimit?: number;
-    notTextable?: Array<string>;
-  }
-
-  interface StyleManagerConfig {
-    stylePrefix?: string;
-    sectors?: Array<object>;
-    appendTo?: HTMLElement | string;
-    textNoElement?: string;
-    hideNotStylable?: boolean;
-    highlightChanged?: boolean;
-    highlightComputed?: boolean;
-    showComputed?: boolean;
-    clearProperties?: boolean;
-    avoidComputed?: Array<string>;
-  }
-
-  interface BlockManagerConfig {
-    appendTo?: HTMLElement | string;
-    blocks: Array<object>;
-  }
-
-  interface RichTextEditorConfig {
-    stylePrefix?: string;
-    adjustToolbar?: boolean;
-    actions?: Array<string>;
-  }
-
-  interface TraitManagerConfig {
-    stylePrefix?: string;
-    appendTo?: HTMLElement | string;
-    labelContainer?: string;
-    labelPlhText?: string;
-    labelPlhRef?: string;
-    optionsTarget?: Array<object>;
-    textNoElement?: string;
-  }
-
-  interface StorageManagerConfig {
-    id?: string;
-    autosave?: boolean;
-    autoload?: boolean;
-    type?: string;
-    stepsBeforeSave?: number;
-    recovery?: boolean | Function;
-    onStore?: (data: any) => any;
-    onLoad?: (data: any) => any;
-    options?: {
-      local?: LocalStorageConfig;
-      remote?: RemoteStorageConfig;
-      [key: string]: any;
-    };
-  }
-
-  interface LocalStorageConfig {
-    key?: string;
-    checkLocal?: boolean;
-  }
-
-  interface RemoteStorageConfig {
-    headers?: object;
-    urlStore?: string;
-    urlLoad?: string;
-    contentTypeJson?: boolean;
-    credentials?: RequestCredentials;
-    fetchOptions?: string | ((opts: object) => object);
-    onStore?: (data: any) => any;
-    onLoad?: (data: any) => any;
-  }
-
-  interface DomComponentsConfig {
-    stylePrefix?: string;
-    wrapperId?: string;
-    wrapperName?: string;
-    wrapper?: DomComponentsWrapperConfig;
-    components?: Array<object>;
-    imageCompClass?: string;
-    oAssetsOnCreate?: boolean;
-    storeWrapper?: boolean;
-    voidElements?: Array<string>;
-  }
-
-  interface DomComponentsWrapperConfig {
-    removable?: boolean;
-    copyable?: boolean;
-    draggable?: boolean;
-    // TODO: Type custom blocks and components
-    components?: Array<object>;
-    traits?: Array<object>;
-    stylable?: Array<string>;
-  }
-
-  interface ModalConfig {
-    stylePrefix?: string;
-    title?: string;
-    content?: string;
-    backdrop?: boolean;
-  }
-
-  interface CodeManagerConfig {
-    stylePrefix?: string;
-    inlineCss?: boolean;
-  }
-
-  interface PanelsConfig {
-    stylePrefix?: string;
-    defaults?: Array<object>;
-    em?: object;
-    delayBtnsShow?: number;
-  }
-
-  interface CommandsConfig {
-    ESCAPE_KEY?: number;
-    stylePrefix?: string;
-    defaults?: Array<object>;
-    em?: object;
-    firstCentered?: boolean;
-    newFixedH?: boolean;
-    minComponentH?: number;
-    minComponentW?: number;
-  }
-
-  interface CssComposerConfig {
-    stylePrefix?: string;
-    staticRules?: string;
-    rules?: Array<string>;
-  }
-
-  interface SelectorManagerConfig {
-    stylePrefix?: string;
-    appendTo?: HTMLElement | string;
-    selectors?: Array<string>;
-    label?: string;
-    statesLabel?: string;
-    selectedLabel?: string;
-    states?: Array<object>;
-  }
-
-  interface DeviceManagerConfig {
-    devices?: Array<object>;
-    deviceLabel?: string;
-  }
-
-  function init(config: EditorConfig): Editor;
-
-  interface Trait extends Backbone.Model<TraitOptions> {
-    target: Component;
-
-    /** Return all the properties */
-    props(): TraitOptions;
-    targetUpdated(): void;
-    getValue(): string;
-    getTargetValue(): string;
-    setTargetValue(value: any, opts: object): void;
-    setValueFromInput(value: any, final: boolean, opts: object): void;
-    /**
-     * Get the initial value of the trait
-     */
-    getInitValue(): string;
-  }
-
-  type TraitType = 'text' | 'number' | 'checkbox' | 'select' | string;
-
-  interface TraitOptions {
-    type: TraitType;
-    label: string;
-    name: string;
-    min?: string;
-    max?: string;
-    unit?: string;
-    step?: number;
-    value?: string;
-    target?: Component;
-    default?: string;
-    placeholder?: string;
-    changeProp?: number;
-    options?: SelectOption[];
-    [key: string]: any;
-  }
-
-  interface PanelOptions {
-    id: string;
-    content: string;
-    visible: boolean;
-    buttons: Button[];
-  }
-
-  interface Panel extends Backbone.Model<PanelOptions> { }
-
-  interface Button extends Backbone.Model<ButtonOptions> { }
-
-  interface ButtonOptions {
-    id: string;
-    label: string;
-    tagName: 'span';
-    className: string;
-    command: string | ((editor: Editor, opts?: any) => void);
-    context: string;
-    buttons: any[];
-    attributes: object;
-    options: object;
-    active: boolean;
-    dragDrop: boolean;
-    togglable: boolean;
-    runDefaultCommand: boolean;
-    stopDefaultCommand: boolean;
-    disable: boolean;
-  }
-
-  interface ComponentView {
-    model: Component;
-
-    onRender(opts: {
-      editor?: Editor;
-      model?: Component;
-      el?: HTMLElement;
-    }): void;
-  }
-
-  interface View { }
-
-=======
     /** Configurations for Page Manager */
     pageManager?: PageManagerConfig;
 
@@ -865,7 +602,6 @@
 
   interface View { }
 
->>>>>>> 14341440
   interface LayerManager {
     /**
      * Set new root for layers
@@ -1062,11 +798,7 @@
      * @param components - HTML string or components model
      * @param opt - the options object to be used by the [setComponents]{@link em#setComponents} method
      */
-<<<<<<< HEAD
-    setComponents(components: object[] | any | string, opt: any): any;
-=======
     setComponents(components: object[] | any | string, opt?: any): any;
->>>>>>> 14341440
     /**
      * Add components
      * @example
@@ -1085,11 +817,7 @@
      */
     addComponents(
       components: object[] | any | string,
-<<<<<<< HEAD
-      opts: {
-=======
       opts?: {
->>>>>>> 14341440
         avoidUpdateStyle?: boolean;
       }
     ): Component[];
@@ -1205,11 +933,7 @@
      * @param options - Custom options
      * @returns The return is defined by the command
      */
-<<<<<<< HEAD
-    runCommand(id: string, options: any): any;
-=======
     runCommand(id: string, options?: Record<string, unknown>): any;
->>>>>>> 14341440
     /**
      * Stop the command if stop method was provided
      * @example
@@ -1218,11 +942,7 @@
      * @param options - Custom options
      * @returns The return is defined by the command
      */
-<<<<<<< HEAD
-    stopCommand(id: string, options: any): any;
-=======
     stopCommand(id: string, options?: Record<string, unknown>): any;
->>>>>>> 14341440
     /**
      * Store data to the current storage
      * @param options - Storage options
@@ -1232,16 +952,6 @@
      */
     store(options: StorageOptions): Promise<any>;
     /**
-<<<<<<< HEAD
-     * Get the JSON data object, which could be stored and loaded back with `editor.loadData(json)`
-     * @example
-     * console.log(editor.storeData());
-     * // { pages: [...], styles: [...], ... }
-     */
-    storeData(): any;
-    /**
-=======
->>>>>>> 14341440
      * Load data from the current storage
      * @param options - Storage options
      * @returns Loaded data
@@ -1250,15 +960,6 @@
      */
     load(options: StorageOptions): Promise<any>;
     /**
-<<<<<<< HEAD
-     * Load data from the JSON data object
-     * @example
-     * editor.loadData({ pages: [...], styles: [...], ... })
-     * @param data - Data to load
-     * @returns Loaded object
-     */
-    loadData(data: any): any;
-=======
      * Get the JSON project data, which could be stored and loaded back with `editor.loadProjectData(json)`
      * @returns {Object}
      * @example
@@ -1273,7 +974,6 @@
      * editor.loadProjectData({ pages: [...], styles: [...], ... })
      */
     loadProjectData(data: any): any;
->>>>>>> 14341440
     /**
      * Returns container element. The one which was indicated as 'container'
      * on init method
@@ -1527,17 +1227,9 @@
   type ModalEvent = 'modal:open' | 'modal:close';
 
   type CommandEvent =
-<<<<<<< HEAD
-    | 'run:{commandName}'
-    | 'stop:{commandName}'
-    | 'run:{commandName}:before'
-    | 'stop:{commandName}:before'
-    | 'abort:{commandName}';
-=======
     | `run:${string}`
     | `stop:${string}`
     | `abort:${string}`;
->>>>>>> 14341440
 
   type GeneralEvent = 'canvasScroll' | 'undo' | 'redo' | 'load';
 
@@ -1892,8 +1584,6 @@
     ): HTMLElement;
   }
 
-<<<<<<< HEAD
-=======
   interface BlockCategoryOptions {
     id: string,
     label: string,
@@ -1901,7 +1591,6 @@
     attributes?: Record<string, any>,
   }
 
->>>>>>> 14341440
   interface BlockOptions {
     /**
      * Block label, eg. `My block`
@@ -1920,11 +1609,7 @@
      * Block category, eg. `Basic blocks`
      * @defaultValue ''
      */
-<<<<<<< HEAD
-    category?: string;
-=======
     category?: string | BlockCategoryOptions;
->>>>>>> 14341440
     /**
      * If true, triggers the `active` event on the dropped component.
      */
@@ -1945,13 +1630,10 @@
      * Custom behavior on click, eg. `(block, editor) => editor.getWrapper().append(block.get('content'))`
      */
     onClick?: (...params: any[]) => any;
-<<<<<<< HEAD
-=======
     /**
      * Block attributes
      */
     attributes?: Record<string, any>;
->>>>>>> 14341440
   }
   interface Block extends Backbone.Model<BlockOptions> {
     /**
@@ -2040,19 +1722,12 @@
      */
     add(
       id: string,
-<<<<<<< HEAD
-      command: (editor: Editor) => void | {
-        run: (editor: Editor, sender?: any) => void;
-        stop: (editor: Editor, sender?: any) => void;
-      }
-=======
       command: ((editor: Editor, sender?: any, opts?: Record<string, any>) => any) |
         {
           run?: (editor: Editor, sender?: any, opts?: Record<string, any>) => any;
           stop?: (editor: Editor, sender?: any, opts?: Record<string, any>) => any;
           [key: string]: unknown;
         }
->>>>>>> 14341440
     ): void;
     /**
      * Get command by ID
@@ -2127,15 +1802,6 @@
   }
 
   interface AddComponentOptions {
-<<<<<<< HEAD
-    isComponent?: (el: HTMLElement) => boolean | ComponentProperties;
-    model?: ComponentModelDefinition;
-    view?: ComponentViewDefinition;
-  }
-
-  interface ComponentModelDefinition {
-    defaults?: ComponentProperties;
-=======
     isComponent?: (el: HTMLElement) => boolean | ComponentDefinition;
     model?: ThisType<ComponentModelDefinition & Component>;
     view?: ThisType<ComponentViewDefinition & ComponentView>;
@@ -2147,21 +1813,10 @@
 
   interface ComponentModelDefinition {
     defaults?: ComponentDefinition;
->>>>>>> 14341440
     init?: (this: Component) => void;
     handlePropChange?: (this: Component) => void;
     handleAttrChange?: (this: Component) => void;
     handleTitleChange?: (this: Component) => void;
-<<<<<<< HEAD
-  }
-
-  interface ComponentViewDefinition {
-    tagName: string;
-    events: Record<string, string>;
-    init?: (options: { model: Component }) => void;
-    removed?: () => void;
-    onRender?: (options: { el: HTMLElement; model: Component }) => void;
-=======
     [key: string]: any;
   }
 
@@ -2172,7 +1827,6 @@
     removed?: () => void;
     onRender?: (options: { el: HTMLElement; model: Component }) => void;
     [key: string]: any;
->>>>>>> 14341440
   }
 
   /**
@@ -2498,22 +2152,14 @@
      * Component's traits. More about it [here](/modules/Traits.html). Default: `['id', 'title']`
      * @defaultValue ''
      */
-<<<<<<< HEAD
-    traits?: TraitOptions[] | String[] | Backbone.Collection<Trait>;
-=======
     traits?: (Partial<TraitOptions> | string)[] | Backbone.Collection<Trait>;
->>>>>>> 14341440
     /**
        * Indicates an array of properties which will be inhereted by all NEW appended children.
        For example if you create a component likes this: `{ removable: false, draggable: false, propagate: ['removable', 'draggable'] }`
        and append some new component inside, the new added component will get the exact same properties indicated in the `propagate` array (and the `propagate` property itself). Default: `[]`
        * @defaultValue []
        */
-<<<<<<< HEAD
-    propagate?: String[];
-=======
     propagate?: string[];
->>>>>>> 14341440
     /**
        * Set an array of items to show up inside the toolbar when the component is selected (move, clone, delete).
       Eg. `toolbar: [ { attributes: {class: 'fa fa-arrows'}, command: 'tlb-move' }, ... ]`.
@@ -2524,8 +2170,6 @@
     // * Children components. Default: `null`
     // */
     components?: Backbone.Collection<Component>;
-<<<<<<< HEAD
-=======
   }
 
   interface ComponentDefinition extends Omit<ComponentProperties, 'components'> {
@@ -2537,7 +2181,6 @@
   }
 
   interface ComponentModelProperties extends ComponentProperties {
->>>>>>> 14341440
     [key: string]: any;
   }
 
@@ -2558,11 +2201,7 @@
    *
    * [Component]: component.html
    */
-<<<<<<< HEAD
-  interface Component extends Backbone.Model<ComponentProperties> {
-=======
   interface Component extends Backbone.Model<ComponentModelProperties> {
->>>>>>> 14341440
     view?: ComponentView;
 
     /**
@@ -2677,11 +2316,7 @@
      * @param attrs - Key value attributes
      * @param options - Options for the model update
      */
-<<<<<<< HEAD
-    setAttributes(attrs: any, options: any): this;
-=======
     setAttributes(attrs: any, options?: any): this;
->>>>>>> 14341440
 
     /**
      * Add attributes to the component
@@ -2690,11 +2325,7 @@
      * @param attrs - Key value attributes
      * @param options - Options for the model update
      */
-<<<<<<< HEAD
-    addAttributes(attrs: any, options: any): this;
-=======
     addAttributes(attrs: any, options?: any): this;
->>>>>>> 14341440
 
     /**
      * Remove attributes from the component
@@ -2704,11 +2335,7 @@
      * @param attrs - Array of attributes to remove
      * @param options - Options for the model update
      */
-<<<<<<< HEAD
-    removeAttributes(attrs: string | String[], options: any): this;
-=======
     removeAttributes(attrs: string | String[], options?: any): this;
->>>>>>> 14341440
 
     /**
      * Get the style of the component
@@ -3323,11 +2950,7 @@
      * // Set as a target the CSS selector
      * styleManager.select('.btn > span');
      */
-<<<<<<< HEAD
-    select(): any;
-=======
     select(toSelect: any): any;
->>>>>>> 14341440
     /**
      * Get the last selected target.
      * By default, the Style Manager shows styles of the last selected target.
@@ -4669,11 +4292,7 @@
         atRuleType?: string;
         atRuleParams?: string;
       }
-<<<<<<< HEAD
-    ): any;
-=======
     ): CssRule | undefined;
->>>>>>> 14341440
     /**
      * Get all rules or filtered by a matching selector.
      * @example
@@ -4685,11 +4304,7 @@
      * console.log(css.getRules())
      * @param [selector = ''] - Selector, eg. `.myclass`
      */
-<<<<<<< HEAD
-    getRules(selector?: string): any;
-=======
     getRules(selector?: string): CssRule[];
->>>>>>> 14341440
     /**
      * Remove rule, by CssRule or matching selector (eg. the selector will match also at-rules like `@media`)
      * @example
@@ -4789,11 +4404,7 @@
       [Component]: component.html
        * @defaultValue true
        */
-<<<<<<< HEAD
-    stylable?: boolean;
-=======
     stylable?: boolean | string[];
->>>>>>> 14341440
   }
   interface CssRule extends Backbone.Model<CssRuleOptions>, Styleable {
     /**
@@ -4987,13 +4598,10 @@
      * modal.getContent();
      */
     getContent(): string | HTMLElement;
-<<<<<<< HEAD
-=======
     /**
      * Returns content element
      */
     getContentEl(): HTMLElement | undefined;
->>>>>>> 14341440
   }
 
   /**
