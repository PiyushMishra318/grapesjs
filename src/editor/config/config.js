--- conflicted
+++ resolved
@@ -96,12 +96,9 @@
   // Ending tag for variable inside scripts in Components
   tagVarEnd: ' ]}',
 
-<<<<<<< HEAD
   // When false, removes empty text nodes when parsed, unless they contain a space
   keepEmptyTextNodes: 0,
-
-=======
->>>>>>> cd5fdbf7
+  
   // Return JS of components inside HTML from 'editor.getHtml()'
   jsInHtml: true,
 
