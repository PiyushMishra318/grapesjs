--- conflicted
+++ resolved
@@ -1,12 +1,7 @@
-<<<<<<< HEAD
-import { isElement } from 'underscore';
-import EditorModel from "../editor/model/Editor";
-=======
 import { isElement, isUndefined } from 'underscore';
 import { Collection } from '../common';
 import EditorModel from '../editor/model/Editor';
 import { createId, isDef } from '../utils/mixins';
->>>>>>> 5344820e
 
 export interface IModule<TConfig extends any = any>
   extends IBaseModule<TConfig> {
@@ -25,11 +20,7 @@
 }
 
 export interface ModuleConfig {
-<<<<<<< HEAD
   name?: string;
-=======
-  name: string;
->>>>>>> 5344820e
   stylePrefix?: string;
   appendTo?: string;
 }
@@ -93,11 +84,7 @@
   postLoad(key: any): void {}
 
   get name(): string {
-<<<<<<< HEAD
-    return this.config.name || '';
-=======
     return this._name;
->>>>>>> 5344820e
   }
 
   getConfig() {
@@ -109,7 +96,6 @@
   }
 
   postRender?(view: any): void;
-<<<<<<< HEAD
 
   /**
    * Move the main DOM element of the module.
@@ -117,7 +103,13 @@
    */
    __appendTo() {
     const elTo = this.getConfig().appendTo;
-=======
+
+    if (elTo) {
+      const el = isElement(elTo) ? elTo : document.querySelector(elTo);
+      if (!el) return this.__logWarn('"appendTo" element not found');
+      el.appendChild(this.render());
+    }
+  }
 }
 
 export abstract class ItemManagerModule<
@@ -245,7 +237,6 @@
   __appendTo() {
     //@ts-ignore
     const elTo = this.config.appendTo;
->>>>>>> 5344820e
 
     if (elTo) {
       const el = isElement(elTo) ? elTo : document.querySelector(elTo);
@@ -253,8 +244,6 @@
       el.appendChild(this.render());
     }
   }
-<<<<<<< HEAD
-=======
 
   __onAllEvent() {}
 
@@ -291,5 +280,4 @@
       coll.reset();
     });
   }
->>>>>>> 5344820e
 }