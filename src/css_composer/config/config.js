export default {
  // Style prefix
  stylePrefix: 'css-',

  // Default CSS style
  rules: [],
<<<<<<< HEAD

  /**
   * Adjust style object before creation/update.
   * @example
   * onBeforeStyle(style) {
   *    const padValue = style.padding;
   *    if (padValue === '10px') {
   *      delete style.padding;
   *      style['padding-top'] = padValue;
   *      // ...
   *    }
   *    return style;
   * }
   */
  onBeforeStyle: null,
=======
>>>>>>> 14341440
};<|MERGE_RESOLUTION|>--- conflicted
+++ resolved
@@ -4,22 +4,4 @@
 
   // Default CSS style
   rules: [],
-<<<<<<< HEAD
-
-  /**
-   * Adjust style object before creation/update.
-   * @example
-   * onBeforeStyle(style) {
-   *    const padValue = style.padding;
-   *    if (padValue === '10px') {
-   *      delete style.padding;
-   *      style['padding-top'] = padValue;
-   *      // ...
-   *    }
-   *    return style;
-   * }
-   */
-  onBeforeStyle: null,
-=======
->>>>>>> 14341440
 };