import Backbone from 'backbone';
import { isUndefined, isString, isFunction } from 'underscore';
import { capitalize } from 'utils/mixins';

const $ = Backbone.$;

export default class TraitView extends Backbone.View {
  events = {};
<<<<<<< HEAD
  // protected eventCapture = ['change'];
=======
>>>>>>> 14341440

  appendInput = true;

  attributes() {
    return this.model.get('attributes');
  }

  templateLabel() {
    const { ppfx } = this;
    const label = this.getLabel();
    return `<div class="${ppfx}label" title="${label}">${label}</div>`;
  }

  templateInput() {
    const { clsField } = this;
    return `<div class="${clsField}" data-input></div>`;
  }

  constructor(o = {}) {
    super(o);
    const { config = {} } = o;
    const { model, eventCapture } = this;
    const { target } = model;
    const { type } = model.attributes;
    this.config = config;
    this.em = config.em;
    this.pfx = config.stylePrefix || '';
    this.ppfx = config.pStylePrefix || '';
    this.target = target;
    const { ppfx } = this;
    this.clsField = `${ppfx}field ${ppfx}field-${type}`;
    [
      ['change:value', this.onValueChange],
      ['remove', this.removeView],
    ].forEach(([event, clb]) => {
      model.off(event, clb);
      this.listenTo(model, event, clb);
    });
    model.view = this;
    this.listenTo(model, 'change:label', this.render);
    this.listenTo(model, 'change:placeholder', this.rerender);
    this.events = {};
    eventCapture.forEach(event => (this.events[event] = 'onChange'));
    this.delegateEvents();
    this.init();
  }

  getClbOpts() {
    return {
      component: this.target,
      trait: this.model,
      elInput: this.getInputElem(),
    };
  }

  removeView() {
    this.remove();
    this.removed();
  }

  init() {}
  removed() {}
  onRender() {}
  onUpdate() {}
  onEvent() {}

  /**
   * Fires when the input is changed
   * @private
   */
  onChange(event) {
    const el = this.getInputElem();
    if (el && !isUndefined(el.value)) {
      this.model.set('value', el.value);
    }
    this.onEvent({
      ...this.getClbOpts(),
      event,
    });
  }

  getValueForTarget() {
    return this.model.get('value');
  }

  setInputValue(value) {
    const el = this.getInputElem();
    el && (el.value = value);
  }

  /**
   * On change callback
   * @private
   */
  onValueChange(model, value, opts = {}) {
    if (opts.fromTarget) {
      this.setInputValue(model.get('value'));
      this.postUpdate();
    } else {
      const val = this.getValueForTarget();
      model.setTargetValue(val, opts);
    }
  }

  /**
   * Render label
   * @private
   */
  renderLabel() {
    const { $el, target } = this;
    const label = this.getLabel();
    let tpl = this.templateLabel(target);

    if (this.createLabel) {
      tpl =
        this.createLabel({
          label,
          component: target,
          trait: this,
        }) || '';
    }

    $el.find('[data-label]').append(tpl);
  }

  /**
   * Returns label for the input
   * @return {string}
   * @private
   */
  getLabel() {
    const { em } = this;
    const { label, name } = this.model.attributes;
    return em.t(`traitManager.traits.labels.${name}`) || capitalize(label || name).replace(/-/g, ' ');
  }

  /**
   * Returns current target component
   */
  getComponent() {
    return this.target;
  }

  /**
   * Returns input element
   * @return {HTMLElement}
   * @private
   */
  getInputEl() {
    if (!this.$input) {
      const { em, model } = this;
      const md = model;
      const { name } = model.attributes;
      const plh = md.get('placeholder') || md.get('default') || '';
      const type = md.get('type') || 'text';
      const min = md.get('min');
      const max = md.get('max');
      const value = this.getModelValue();
      const input = $(`<input type="${type}" placeholder="${plh}">`);
      const i18nAttr = em.t(`traitManager.traits.attributes.${name}`) || {};
      input.attr(i18nAttr);

      if (!isUndefined(value)) {
        md.set({ value }, { silent: true });
        input.prop('value', value);
      }

      if (min) {
        input.prop('min', min);
      }

      if (max) {
        input.prop('max', max);
      }

      this.$input = input;
    }
    return this.$input.get(0);
  }

  getInputElem() {
    const { input, $input } = this;
    return input || ($input && $input.get && $input.get(0)) || this.getElInput();
  }

  getModelValue() {
    let value;
    const model = this.model;
    const target = this.target;
    const name = model.get('name');

    if (model.get('changeProp')) {
      value = target.get(name);
    } else {
      const attrs = target.get('attributes');
      value = model.get('value') || attrs[name];
    }

    return !isUndefined(value) ? value : '';
  }

  getElInput() {
    return this.elInput;
  }

  /**
   * Renders input
   * @private
   * */
  renderField() {
    const { $el, appendInput, model } = this;
    const inputs = $el.find('[data-input]');
    const el = inputs[inputs.length - 1];
    let tpl = model.el;

    if (!tpl) {
      tpl = this.createInput ? this.createInput(this.getClbOpts()) : this.getInputEl();
    }

    if (isString(tpl)) {
      el.innerHTML = tpl;
      this.elInput = el.firstChild;
    } else {
      appendInput ? el.appendChild(tpl) : el.insertBefore(tpl, el.firstChild);
      this.elInput = tpl;
    }

    model.el = this.elInput;
  }

  hasLabel() {
    const { label } = this.model.attributes;
    return !this.noLabel && label !== false;
  }

  rerender() {
    this.model.el = null;
    this.render();
  }

  postUpdate() {
    this.onUpdate(this.getClbOpts());
  }

  render() {
    const { $el, pfx, ppfx, model } = this;
    const { type, id } = model.attributes;
    const hasLabel = this.hasLabel && this.hasLabel();
    const cls = `${pfx}trait`;
    this.$input = null;
    let tmpl = `<div class="${cls} ${cls}--${type}">
      ${hasLabel ? `<div class="${ppfx}label-wrp" data-label></div>` : ''}
      <div class="${ppfx}field-wrp ${ppfx}field-wrp--${type}" data-input>
        ${
          this.templateInput
            ? isFunction(this.templateInput)
              ? this.templateInput(this.getClbOpts())
              : this.templateInput
            : ''
        }
      </div>
    </div>`;
    $el.empty().append(tmpl);
    hasLabel && this.renderLabel();
    this.renderField();
    this.el.className = `${cls}__wrp ${cls}__wrp-${id}`;
    this.postUpdate();
    this.onRender(this.getClbOpts());
    return this;
  }
}
TraitView.prototype.eventCapture = ['change'];<|MERGE_RESOLUTION|>--- conflicted
+++ resolved
@@ -6,10 +6,6 @@
 
 export default class TraitView extends Backbone.View {
   events = {};
-<<<<<<< HEAD
-  // protected eventCapture = ['change'];
-=======
->>>>>>> 14341440
 
   appendInput = true;
 
