--- conflicted
+++ resolved
@@ -12,34 +12,19 @@
       droppable: false,
       draggable: false,
       layerable: false,
-<<<<<<< HEAD
-    },
-  },
-  {
-    isComponent(el) {
-      if (toLowerCase(el.tagName) == type) {
-        const result = { type };
-=======
     };
   }
 }
->>>>>>> 14341440
 
 ComponentScript.isComponent = el => {
   if (toLowerCase(el.tagName) == type) {
     const result = { type };
 
-<<<<<<< HEAD
-        return result;
-      }
-    },
-=======
     if (el.src) {
       result.src = el.src;
       result.onload = el.onload;
     }
 
     return result;
->>>>>>> 14341440
   }
 };