--- conflicted
+++ resolved
@@ -31,12 +31,8 @@
       modestbranding: 0, // YT modest branding
       sources: [],
       attributes: { allowfullscreen: 'allowfullscreen' },
-<<<<<<< HEAD
-    },
-=======
-    };
-  }
->>>>>>> 14341440
+    };
+  }
 
   initialize(o, opt) {
     this.em = opt.em;
@@ -145,151 +141,6 @@
 
   // Listen provider change and switch traits, in TraitView listen traits change
 
-<<<<<<< HEAD
-    /**
-     * Return the provider trait
-     * @return {Object}
-     * @private
-     */
-    getProviderTrait() {
-      return {
-        type: 'select',
-        label: 'Provider',
-        name: 'provider',
-        changeProp: 1,
-        options: [
-          { value: 'so', name: 'HTML5 Source' },
-          { value: yt, name: 'Youtube' },
-          { value: ytnc, name: 'Youtube (no cookie)' },
-          { value: vi, name: 'Vimeo' },
-        ],
-      };
-    },
-
-    /**
-     * Return traits for the source provider
-     * @return {Array<Object>}
-     * @private
-     */
-    getSourceTraits() {
-      return [
-        this.getProviderTrait(),
-        {
-          label: 'Source',
-          name: 'src',
-          placeholder: 'eg. ./media/video.mp4',
-          changeProp: 1,
-        },
-        {
-          label: 'Poster',
-          name: 'poster',
-          placeholder: 'eg. ./media/image.jpg',
-          // changeProp: 1
-        },
-        this.getAutoplayTrait(),
-        this.getLoopTrait(),
-        this.getControlsTrait(),
-      ];
-    },
-    /**
-     * Return traits for the source provider
-     * @return {Array<Object>}
-     * @private
-     */
-    getYoutubeTraits() {
-      return [
-        this.getProviderTrait(),
-        {
-          label: 'Video ID',
-          name: 'videoId',
-          placeholder: 'eg. jNQXAC9IVRw',
-          changeProp: 1,
-        },
-        this.getAutoplayTrait(),
-        this.getLoopTrait(),
-        this.getControlsTrait(),
-        {
-          type: 'checkbox',
-          label: 'Related',
-          name: 'rel',
-          changeProp: 1,
-        },
-        {
-          type: 'checkbox',
-          label: 'Modest',
-          name: 'modestbranding',
-          changeProp: 1,
-        },
-      ];
-    },
-
-    /**
-     * Return traits for the source provider
-     * @return {Array<Object>}
-     * @private
-     */
-    getVimeoTraits() {
-      return [
-        this.getProviderTrait(),
-        {
-          label: 'Video ID',
-          name: 'videoId',
-          placeholder: 'eg. 123456789',
-          changeProp: 1,
-        },
-        {
-          label: 'Color',
-          name: 'color',
-          placeholder: 'eg. FF0000',
-          changeProp: 1,
-        },
-        this.getAutoplayTrait(),
-        this.getLoopTrait(),
-      ];
-    },
-
-    /**
-     * Return object trait
-     * @return {Object}
-     * @private
-     */
-    getAutoplayTrait() {
-      return {
-        type: 'checkbox',
-        label: 'Autoplay',
-        name: 'autoplay',
-        changeProp: 1,
-      };
-    },
-
-    /**
-     * Return object trait
-     * @return {Object}
-     * @private
-     */
-    getLoopTrait() {
-      return {
-        type: 'checkbox',
-        label: 'Loop',
-        name: 'loop',
-        changeProp: 1,
-      };
-    },
-
-    /**
-     * Return object trait
-     * @return {Object}
-     * @private
-     */
-    getControlsTrait() {
-      return {
-        type: 'checkbox',
-        label: 'Controls',
-        name: 'controls',
-        changeProp: 1,
-      };
-    },
-=======
   /**
    * Return the provider trait
    * @return {Object}
@@ -433,7 +284,6 @@
       changeProp: 1,
     };
   }
->>>>>>> 14341440
 
   /**
    * Returns url to youtube video
@@ -467,50 +317,6 @@
     return url;
   }
 
-<<<<<<< HEAD
-    /**
-     * Returns url to vimeo video
-     * @return {string}
-     * @private
-     */
-    getVimeoSrc() {
-      var url = this.get('viUrl');
-      url += this.get('videoId') + '?';
-      url += this.get('autoplay') ? '&autoplay=1' : '';
-      url += this.get('loop') ? '&loop=1' : '';
-      url += !this.get('controls') ? '&title=0&portrait=0&badge=0' : '';
-      url += this.get('color') ? '&color=' + this.get('color') : '';
-      return url;
-    },
-  },
-  {
-    /**
-     * Detect if the passed element is a valid component.
-     * In case the element is valid an object abstracted
-     * from the element will be returned
-     * @param {HTMLElement}
-     * @return {Object}
-     * @private
-     */
-    isComponent(el) {
-      let result = '';
-      const { tagName, src } = el;
-      const isYtProv = /youtube\.com\/embed/.test(src);
-      const isYtncProv = /youtube-nocookie\.com\/embed/.test(src);
-      const isViProv = /player\.vimeo\.com\/video/.test(src);
-      const isExtProv = isYtProv || isYtncProv || isViProv;
-      if (toLowerCase(tagName) == type || (toLowerCase(tagName) == 'iframe' && isExtProv)) {
-        result = { type: 'video' };
-        if (src) result.src = src;
-        if (isExtProv) {
-          if (isYtProv) result.provider = yt;
-          else if (isYtncProv) result.provider = ytnc;
-          else if (isViProv) result.provider = vi;
-        }
-      }
-      return result;
-    },
-=======
   /**
    * Returns url to vimeo video
    * @return {string}
@@ -549,7 +355,6 @@
       else if (isYtncProv) result.provider = ytnc;
       else if (isViProv) result.provider = vi;
     }
->>>>>>> 14341440
   }
   return result;
 };