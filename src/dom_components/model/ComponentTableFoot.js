--- conflicted
+++ resolved
@@ -9,14 +9,7 @@
       ...super.defaults,
       type,
       tagName: type,
-<<<<<<< HEAD
-    },
-  },
-  {
-    isComponent: el => toLowerCase(el.tagName) === type,
-=======
     };
->>>>>>> 14341440
   }
 }
 
