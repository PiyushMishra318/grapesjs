--- conflicted
+++ resolved
@@ -8,14 +8,7 @@
       type: 'cell',
       tagName: 'td',
       draggable: ['tr'],
-<<<<<<< HEAD
-    },
-  },
-  {
-    isComponent: el => ['td', 'th'].indexOf(toLowerCase(el.tagName)) >= 0,
-=======
     };
->>>>>>> 14341440
   }
 }
 
