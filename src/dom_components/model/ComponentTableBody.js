import Component from './Component';
import { toLowerCase } from 'utils/mixins';

const type = 'tbody';

export default class ComponentTableBody extends Component {
  get defaults() {
    return {
      ...super.defaults,
      type,
      tagName: type,
      draggable: ['table'],
      droppable: ['tr'],
      columns: 1,
      rows: 1,
<<<<<<< HEAD
    },

    initialize(o, opt) {
      Component.prototype.initialize.apply(this, arguments);
      const components = this.get('components');
      let columns = this.get('columns');
      let rows = this.get('rows');

      // Init components if empty
      if (!components.length) {
        const rowsToAdd = [];

        while (rows--) {
          const columnsToAdd = [];
          let clm = columns;

          while (clm--) {
            columnsToAdd.push({
              type: 'cell',
              classes: ['cell'],
            });
          }

          rowsToAdd.push({
            type: 'row',
            classes: ['row'],
            components: columnsToAdd,
=======
    };
  }

  initialize(o, opt) {
    Component.prototype.initialize.apply(this, arguments);
    const components = this.get('components');
    let columns = this.get('columns');
    let rows = this.get('rows');

    // Init components if empty
    if (!components.length) {
      const rowsToAdd = [];

      while (rows--) {
        const columnsToAdd = [];
        let clm = columns;

        while (clm--) {
          columnsToAdd.push({
            type: 'cell',
            classes: ['cell'],
>>>>>>> 14341440
          });
        }

        rowsToAdd.push({
          type: 'row',
          classes: ['row'],
          components: columnsToAdd,
        });
      }
<<<<<<< HEAD
    },
  },
  {
    isComponent: el => toLowerCase(el.tagName) === type,
=======

      components.add(rowsToAdd);
    }
>>>>>>> 14341440
  }
}
ComponentTableBody.isComponent = el => toLowerCase(el.tagName) === type;<|MERGE_RESOLUTION|>--- conflicted
+++ resolved
@@ -13,35 +13,6 @@
       droppable: ['tr'],
       columns: 1,
       rows: 1,
-<<<<<<< HEAD
-    },
-
-    initialize(o, opt) {
-      Component.prototype.initialize.apply(this, arguments);
-      const components = this.get('components');
-      let columns = this.get('columns');
-      let rows = this.get('rows');
-
-      // Init components if empty
-      if (!components.length) {
-        const rowsToAdd = [];
-
-        while (rows--) {
-          const columnsToAdd = [];
-          let clm = columns;
-
-          while (clm--) {
-            columnsToAdd.push({
-              type: 'cell',
-              classes: ['cell'],
-            });
-          }
-
-          rowsToAdd.push({
-            type: 'row',
-            classes: ['row'],
-            components: columnsToAdd,
-=======
     };
   }
 
@@ -63,7 +34,6 @@
           columnsToAdd.push({
             type: 'cell',
             classes: ['cell'],
->>>>>>> 14341440
           });
         }
 
@@ -73,16 +43,9 @@
           components: columnsToAdd,
         });
       }
-<<<<<<< HEAD
-    },
-  },
-  {
-    isComponent: el => toLowerCase(el.tagName) === type,
-=======
 
       components.add(rowsToAdd);
     }
->>>>>>> 14341440
   }
 }
 ComponentTableBody.isComponent = el => toLowerCase(el.tagName) === type;