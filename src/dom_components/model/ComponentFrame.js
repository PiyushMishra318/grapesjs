--- conflicted
+++ resolved
@@ -3,24 +3,6 @@
 
 const type = 'iframe';
 
-<<<<<<< HEAD
-export default Component.extend(
-  {
-    defaults() {
-      return {
-        ...Component.prototype.defaults,
-        type,
-        tagName: type,
-        droppable: false,
-        resizable: true,
-        traits: ['id', 'title', 'src'],
-        attributes: { frameborder: '0' },
-      };
-    },
-  },
-  {
-    isComponent: el => toLowerCase(el.tagName) === type,
-=======
 export default class ComponentFrame extends Component {
   get defaults() {
     return {
@@ -32,7 +14,6 @@
       traits: ['id', 'title', 'src'],
       attributes: { frameborder: '0' },
     };
->>>>>>> 14341440
   }
 }
 
