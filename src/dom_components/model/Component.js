import { isUndefined, isArray, isEmpty, has, clone, isString, keys } from 'underscore';
import { shallowDiff } from 'utils/mixins';
import Styleable from 'domain_abstract/model/Styleable';

const Backbone = require('backbone');
const Components = require('./Components');
const Selectors = require('selector_manager/model/Selectors');
const Traits = require('trait_manager/model/Traits');

const escapeRegExp = (str) => {
  return str.replace(/[|\\{}()[\]^$+*?.]/g, '\\$&');
}

module.exports = Backbone.Model.extend(Styleable).extend({

  defaults: {
    // HTML tag of the component
    tagName: 'div',

    // Component type, eg. 'text', 'image', 'video', etc.
    type: '',

    // True if the component is removable from the canvas
    removable: true,

    // Indicates if it's possible to drag the component inside others
    // Tip: Indicate an array of selectors where it could be dropped inside
    draggable: true,

    // Indicates if it's possible to drop other components inside
    // Tip: Indicate an array of selectors which could be dropped inside
    droppable: true,

    // Set false if don't want to see the badge (with the name) over the component
    badgable: true,

    // True if it's possible to style it
    // Tip:
    // Indicate an array of CSS properties which is possible to style, eg. ['color', 'width']
    // All other properties will be hidden from the style manager
    stylable: true,

    // Indicate an array of style properties to show up which has been marked as `toRequire`
    'stylable-require': '',

    // Indicate an array of style properties which should be hidden from the style manager
    unstylable: '',

    // Highlightable with 'dotted' style if true
    highlightable: true,

    // True if it's possible to clone the component
    copyable: true,

    // Indicates if it's possible to resize the component (at the moment implemented only on Image Components)
    // It's also possible to pass an object as options for the Resizer
    resizable: false,

    // Allow to edit the content of the component (used on Text components)
    editable: false,

    // Hide the component inside Layers
    layerable: true,

<<<<<<< HEAD
    // Allow component to be selected when clicked
    selectable: true,
=======
    // Shows a highlight outline when hovering on the element if true
    hoverable: true,
>>>>>>> c08a9d92

    // This property is used by the HTML exporter as void elements do not
    // have closing tag, eg. <br/>, <hr/>, etc.
    void: false,

    // Indicates if the component is in some CSS state like ':hover', ':active', etc.
    state: '',

    // State, eg. 'selected'
    status: '',

    // Content of the component (not escaped) which will be appended before children rendering
    content: '',

    // Component icon, this string will be inserted before the name, eg. '<i class="fa fa-square-o"></i>'
    icon: '',

    // Component related style
    style: '',

    // Key-value object of the component's attributes
    attributes: '',

    // Array of classes
    classes: '',

    // Component's javascript
    script: '',

    // Traits
    traits: ['id', 'title'],

    // Indicates an array of properties which will be inhereted by
    // all NEW appended children
    //
    // If you create a model likes this
    //  removable: false,
    //  draggable: false,
    //  propagate: ['removable', 'draggable']
    // When you append some new component inside, the new added model
    // will get the exact same properties indicated in `propagate` array
    // (as the `propagate` property itself)
    //
    propagate: '',

    /**
      * Set an array of items to show up inside the toolbar (eg. move, clone, delete)
      * when the component is selected
      * toolbar: [{
      *     attributes: {class: 'fa fa-arrows'},
      *     command: 'tlb-move',
      *   },{
      *     attributes: {class: 'fa fa-clone'},
      *     command: 'tlb-clone',
      * }]
    */
    toolbar: null,
  },


  initialize(props = {}, opt = {}) {
    const em = opt.sm || opt.em || '';

    // Propagate properties from parent if indicated
    const parent = this.parent();
    const parentAttr = parent && parent.attributes;

    if (parentAttr && parentAttr.propagate) {
      let newAttr = {};
      const toPropagate = parentAttr.propagate;
      toPropagate.forEach(prop => newAttr[prop] = parent.get(prop));
      newAttr.propagate = toPropagate;
      newAttr = {...newAttr, ...props};
      this.set(newAttr);
    }

    const propagate = this.get('propagate');
    propagate && this.set('propagate', isArray(propagate) ? propagate : [propagate]);


    // Check void elements
    if(opt && opt.config &&
      opt.config.voidElements.indexOf(this.get('tagName')) >= 0) {
        this.set('void', true);
    }

    opt.em = em;
    this.opt = opt;
    this.sm = em;
    this.em = em;
    this.config = opt.config || {};
    this.set('attributes', this.get('attributes') || {});
    this.listenTo(this, 'change:script', this.scriptUpdated);
    this.listenTo(this, 'change:traits', this.traitsUpdated);
    this.loadTraits();
    this.initClasses();
    this.initComponents();
    this.initToolbar();
    this.set('status', '');
    this.init();
  },


  /**
   * Update attributes of the model
   * @param {Object} attrs Key value attributes
   * @example
   * model.setAttributes({id: 'test', 'data-key': 'value'});
   */
  setAttributes(attrs) {
    attrs = { ...attrs };

    // Handle classes
    const classes = attrs.class;
    classes && this.setClass(classes);
    delete attrs.class;

    // Handle style
    const style = attrs.style;
    style && this.setStyle(style);
    delete attrs.style;

    this.set('attributes', attrs);
  },


  getStyle() {
    const em = this.em;

    if (em && em.getConfig('avoidInlineStyle')) {
      const state = this.get('state');
      const cc = em.get('CssComposer');
      const rule = cc.getIdRule(this.getId(), { state });
      this.rule = rule;

      if (rule) {
        return rule.getStyle();
      }
    }

    return Styleable.getStyle.call(this);
  },


  setStyle(prop = {}, opts = {}) {
    const em = this.em;

    if (em && em.getConfig('avoidInlineStyle')) {
      prop = isString(prop) ? this.parseStyle(prop) : prop;
      const state = this.get('state');
      const cc = em.get('CssComposer');
      const propOrig = this.getStyle();
      this.rule = cc.setIdRule(this.getId(), prop, { ...opts, state });
      const diff = shallowDiff(propOrig, prop);
      keys(diff).forEach(pr => this.trigger(`change:style:${pr}`));
    } else {
      prop = Styleable.setStyle.apply(this, arguments);
    }

    return prop;
  },


  /**
   * Return attributes
   * @return {Object}
   */
  getAttributes() {
    const classes = [];
    const attributes = this.get('attributes') || {};

    // Add classes
    this.get('classes').each(cls => classes.push(cls.get('name')));
    classes.length && (attributes.class = classes.join(' '));

    // If style is not empty I need an ID attached to the component
    if (!isEmpty(this.getStyle()) && !has(attributes, 'id')) {
      attributes.id = this.getId();
    }

    return attributes;
  },


  /**
   * Add classes
   * @param {Array|string} classes Array or string of classes
   * @return {Array} Array of added selectors
   * @example
   * model.addClass('class1');
   * model.addClass('class1 class2');
   * model.addClass(['class1', 'class2']);
   * // -> [SelectorObject, ...]
   */
  addClass(classes) {
    const added = this.em.get('SelectorManager').addClass(classes);
    return this.get('classes').add(added);
  },


  /**
   * Set classes (resets current collection)
   * @param {Array|string} classes Array or string of classes
   * @return {Array} Array of added selectors
   * @example
   * model.setClass('class1');
   * model.setClass('class1 class2');
   * model.setClass(['class1', 'class2']);
   * // -> [SelectorObject, ...]
   */
  setClass(classes) {
    this.get('classes').reset();
    return this.addClass(classes);
  },


  initClasses() {
    const classes = this.normalizeClasses(this.get('classes') || []);
    this.set('classes', new Selectors(classes));
    return this;
  },


  initComponents() {
    // Have to add components after the init, otherwise the parent
    // is not visible
    const comps = new Components(null, this.opt);
    comps.parent = this;
    comps.reset(this.get('components'));
    this.set('components', comps);
    return this;
  },


  /**
   * Initialize callback
   */
  init() {},


  /**
   * Add new component children
   * @param  {Component|string} components Component to add
   * @param {Object} [opts={}] Options, same as in `model.add()`(from backbone)
   * @return {Array} Array of appended components
   * @example
   * someModel.get('components').lenght // -> 0
   * const videoComponent = someModel.append('<video></video><div></div>')[0];
   * // This will add 2 components (`video` and `div`) to your `someModel`
   * someModel.get('components').lenght // -> 2
   * // You can pass components directly
   * otherModel.append(otherModel2);
   * otherModel.append([otherModel3, otherModel4]);
   */
  append(components, opts = {}) {
    const result = this.components().add(components, opts);
    return isArray(result) ? result : [result];
  },


  /**
   * Set new collection if `components` are provided, otherwise the
   * current collection is returned
   * @param  {Component|string} [components] Components to set
   * @return {Collection|undefined}
   * @example
   * // Get current collection
   * const collection = model.components();
   * // Set new collection
   * model.components('<span></span><div></div>');
   */
  components(components) {
    const coll = this.get('components');

    if (isUndefined(components)) {
      return coll;
    } else {
      coll.reset();
      components && this.append(components);
    }
  },


  /**
   * Get parent model
   * @return {Component}
   */
  parent() {
    const coll = this.collection;
    return coll && coll.parent;
  },


  /**
   * Script updated
   */
  scriptUpdated() {
    this.set('scriptUpdated', 1);
  },


  /**
   * Once traits are updated I have to populates model's attributes
   */
  traitsUpdated() {
    let found = 0;
    const attrs = { ...this.get('attributes') };
    const traits = this.get('traits');

    if (!(traits instanceof Traits)) {
      this.loadTraits();
      return;
    }

    traits.each((trait) => {
      found = 1;
      if (!trait.get('changeProp')) {
        const value = trait.getInitValue();
        if (value) {
          attrs[trait.get('name')] = value;
        }
      }
    });

    found && this.set('attributes', attrs);
  },


  /**
   * Init toolbar
   */
   initToolbar() {
    var model = this;
    if(!model.get('toolbar')) {
      var tb = [];
      if(model.collection) {
        tb.push({
          attributes: {class: 'fa fa-arrow-up'},
          command: 'select-parent',
        });
      }
      if(model.get('draggable')) {
        tb.push({
          attributes: {class: 'fa fa-arrows'},
          command: 'tlb-move',
        });
      }
      if(model.get('copyable')) {
        tb.push({
          attributes: {class: 'fa fa-clone'},
          command: 'tlb-clone',
        });
      }
      if(model.get('removable')) {
        tb.push({
          attributes: {class: 'fa fa-trash-o'},
          command: 'tlb-delete',
        });
      }
      model.set('toolbar', tb);
    }
  },


  /**
   * Load traits
   * @param  {Array} traits
   * @private
   */
  loadTraits(traits, opts = {}) {
    var trt = new Traits([], this.opt);
    trt.setTarget(this);
    traits = traits || this.get('traits');

    if (traits.length) {
      trt.add(traits);
    }

    this.set('traits', trt, opts);
    return this;
  },


  /**
   * Normalize input classes from array to array of objects
   * @param {Array} arr
   * @return {Array}
   * @private
   */
  normalizeClasses(arr) {
     var res = [];

     if(!this.sm.get)
      return;

    var clm = this.sm.get('SelectorManager');
    if(!clm)
      return;

    arr.forEach(val => {
      var name = '';

      if(typeof val === 'string')
        name = val;
      else
        name = val.name;

      var model = clm.add(name);
      res.push(model);
    });
    return res;
  },


  /**
   * Override original clone method
   * @private
   */
  clone(reset) {
    const em = this.em;
    const style = this.getStyle();
    const attr = clone(this.attributes);
    delete attr.attributes.id;
    attr.components = [];
    attr.classes = [];
    attr.traits = [];

    this.get('components').each((md, i) => {
      attr.components[i]	= md.clone(1);
    });
    this.get('traits').each((md, i) => {
      attr.traits[i] = md.clone();
    });
    this.get('classes').each((md, i) => {
      attr.classes[i]	= md.get('name');
    });

    attr.status = '';
    attr.view = '';

    if(reset){
      this.opt.collection = null;
    }

    if (em && em.getConfig('avoidInlineStyle') && !isEmpty(style)) {
      attr.style = style;
    }

    return new this.constructor(attr, this.opt);
  },


  /**
   * Get the name of the component
   * @return {string}
   * */
  getName() {
    let customName = this.get('custom-name');
    let tag = this.get('tagName');
    tag = tag == 'div' ? 'box' : tag;
    let name = this.get('type') || tag;
    name = name.charAt(0).toUpperCase() + name.slice(1);
    return customName || name;
  },


  /**
   * Get the icon string
   * @return {string}
   */
  getIcon() {
    let icon = this.get('icon');
    return icon ? icon + ' ' : '';
  },


  /**
   * Return HTML string of the component
   * @param {Object} opts Options
   * @return {string} HTML string
   * @private
   */
  toHTML(opts) {
    const model = this;
    const attrs = [];
    const classes = [];
    const tag = model.get('tagName');
    const sTag = model.get('void');
    const attributes = this.getAttrToHTML();

    for (let attr in attributes) {
      const value = attributes[attr];

      if (!isUndefined(value)) {
          attrs.push(`${attr}="${value}"`);
      }
    }

    let attrString = attrs.length ? ` ${attrs.join(' ')}` : '';
    let code = `<${tag}${attrString}${sTag ? '/' : ''}>${model.get('content')}`;
    model.get('components').each(comp => code += comp.toHTML());
    !sTag && (code += `</${tag}>`);

    return code;
  },


  /**
   * Returns object of attributes for HTML
   * @return {Object}
   * @private
   */
  getAttrToHTML() {
    var attr = this.getAttributes();
    delete attr.style;
    return attr;
  },


  /**
   * Return a shallow copy of the model's attributes for JSON
   * stringification.
   * @return {Object}
   * @private
   */
  toJSON(...args) {
    var obj = Backbone.Model.prototype.toJSON.apply(this, args);
    var scriptStr = this.getScriptString();
    delete obj.toolbar;

    if (scriptStr) {
      obj.script = scriptStr;
    }

    return obj;
  },


  /**
   * Return model id
   * @return {string}
   */
  getId() {
    let attrs = this.get('attributes') || {};
    return attrs.id || this.cid;
  },


  /**
   * Return script in string format, cleans 'function() {..' from scripts
   * if it's a function
   * @param {string|Function} script
   * @return {string}
   * @private
   */
  getScriptString(script) {
    var scr = script || this.get('script');

    if (!scr) {
      return scr;
    }

    // Need to convert script functions to strings
    if (typeof scr == 'function') {
      var scrStr = scr.toString().trim();
      scrStr = scrStr.replace(/^function[\s\w]*\(\)\s?\{/, '').replace(/\}$/, '');
      scr = scrStr.trim();
    }

    var config = this.sm.config || {};
    var tagVarStart = escapeRegExp(config.tagVarStart || '{[ ');
    var tagVarEnd = escapeRegExp(config.tagVarEnd || ' ]}');
    var reg = new RegExp(`${tagVarStart}(\\w+)${tagVarEnd}`, 'g');
    scr = scr.replace(reg, (match, v) => {
      // If at least one match is found I have to track this change for a
      // better optimization inside JS generator
      this.scriptUpdated();
      return this.attributes[v];
    })

    return scr;
  }

},{

  /**
   * Detect if the passed element is a valid component.
   * In case the element is valid an object abstracted
   * from the element will be returned
   * @param {HTMLElement}
   * @return {Object}
   * @private
   */
  isComponent(el) {
    return {tagName: el.tagName ? el.tagName.toLowerCase() : ''};
  },

});<|MERGE_RESOLUTION|>--- conflicted
+++ resolved
@@ -62,13 +62,11 @@
     // Hide the component inside Layers
     layerable: true,
 
-<<<<<<< HEAD
     // Allow component to be selected when clicked
     selectable: true,
-=======
+
     // Shows a highlight outline when hovering on the element if true
     hoverable: true,
->>>>>>> c08a9d92
 
     // This property is used by the HTML exporter as void elements do not
     // have closing tag, eg. <br/>, <hr/>, etc.
