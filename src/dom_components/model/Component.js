--- conflicted
+++ resolved
@@ -94,8 +94,6 @@
  * @module docsjs.Component
  */
 export default class Component extends StyleableModel {
-<<<<<<< HEAD
-=======
   get defaults() {
     return {
       tagName: 'div',
@@ -141,7 +139,6 @@
     };
   }
 
->>>>>>> 14341440
   /**
    * Hook method, called once the model is created
    */
@@ -2016,54 +2013,4 @@
 
     components && Component.checkId(components, styles, list, opts);
   });
-<<<<<<< HEAD
-};
-
-Component.getDefaults = function () {
-  return result(this.prototype, 'defaults');
-};
-
-Component.prototype.defaults = {
-  tagName: 'div',
-  type: '',
-  name: '',
-  removable: true,
-  draggable: true,
-  droppable: true,
-  badgable: true,
-  stylable: true,
-  'stylable-require': '',
-  'style-signature': '',
-  unstylable: '',
-  highlightable: true,
-  copyable: true,
-  resizable: false,
-  editable: false,
-  layerable: true,
-  selectable: true,
-  hoverable: true,
-  locked: false,
-  void: false,
-  state: '', // Indicates if the component is in some CSS state like ':hover', ':active', etc.
-  status: '', // State, eg. 'selected'
-  content: '',
-  icon: '',
-  style: '',
-  styles: '', // Component related styles
-  classes: '', // Array of classes
-  script: '',
-  'script-props': '',
-  'script-export': '',
-  attributes: '',
-  traits: ['id', 'title'],
-  propagate: '',
-  dmode: '',
-  toolbar: null,
-  [keySymbol]: 0,
-  [keySymbols]: 0,
-  [keySymbolOvrd]: 0,
-  _undo: true,
-  _undoexc: ['status', 'open'],
-=======
->>>>>>> 14341440
 };