import Component from './Component';
import { toLowerCase } from 'utils/mixins';

const type = 'svg';

export default class ComponentSvg extends Component {
  get defaults() {
    return {
      ...super.defaults,
      type,
      tagName: type,
      highlightable: 0,
      resizable: { ratioDefault: 1 },
<<<<<<< HEAD
    },

    getName() {
      let name = this.get('tagName');
      let customName = this.get('custom-name');
      name = name.charAt(0).toUpperCase() + name.slice(1);
      return customName || name;
    },
  },
  {
    isComponent: el => toLowerCase(el.tagName) === type,
=======
    };
  }

  getName() {
    let name = this.get('tagName');
    let customName = this.get('custom-name');
    name = name.charAt(0).toUpperCase() + name.slice(1);
    return customName || name;
>>>>>>> 14341440
  }
}

ComponentSvg.isComponent = el => toLowerCase(el.tagName) === type;<|MERGE_RESOLUTION|>--- conflicted
+++ resolved
@@ -11,19 +11,6 @@
       tagName: type,
       highlightable: 0,
       resizable: { ratioDefault: 1 },
-<<<<<<< HEAD
-    },
-
-    getName() {
-      let name = this.get('tagName');
-      let customName = this.get('custom-name');
-      name = name.charAt(0).toUpperCase() + name.slice(1);
-      return customName || name;
-    },
-  },
-  {
-    isComponent: el => toLowerCase(el.tagName) === type,
-=======
     };
   }
 
@@ -32,7 +19,6 @@
     let customName = this.get('custom-name');
     name = name.charAt(0).toUpperCase() + name.slice(1);
     return customName || name;
->>>>>>> 14341440
   }
 }
 
