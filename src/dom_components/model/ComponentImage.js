import { result } from 'underscore';
import Component from './Component';
import { toLowerCase, buildBase64UrlFromSvg, hasWin } from '../../utils/mixins';

const svgAttrs =
  'xmlns="http://www.w3.org/2000/svg" width="100" viewBox="0 0 24 24" style="fill: rgba(0,0,0,0.15); transform: scale(0.75)"';

export default class ComponentImage extends Component {
  get defaults() {
    return {
      ...super.defaults,
      type: 'image',
      tagName: 'img',
      void: true,
      droppable: 0,
      editable: 1,
      highlightable: 0,
      resizable: { ratioDefault: 1 },
      traits: ['alt'],

      src: `<svg ${svgAttrs}>
        <path d="M8.5 13.5l2.5 3 3.5-4.5 4.5 6H5m16 1V5a2 2 0 0 0-2-2H5c-1.1 0-2 .9-2 2v14c0 1.1.9 2 2 2h14c1.1 0 2-.9 2-2z"></path>
      </svg>`,

      // Fallback image in case the src can't be loaded
      // If you use SVG, xmlns="http://www.w3.org/2000/svg" is required
      fallback: `<svg ${svgAttrs}>
        <path d="M2.28 3L1 4.27l2 2V19c0 1.1.9 2 2 2h12.73l2 2L21 21.72 2.28 3m2.55 0L21 19.17V5a2 2 0 0 0-2-2H4.83M8.5 13.5l2.5 3 1-1.25L14.73 18H5l3.5-4.5z"></path>
      </svg>`,

      // File to load asynchronously once the model is rendered
      file: '',
<<<<<<< HEAD
    },

    initialize(o, opt) {
      Component.prototype.initialize.apply(this, arguments);
      const { src } = this.get('attributes');
      if (src) this.set('src', src, { silent: 1 });
    },

    initToolbar(...args) {
      Component.prototype.initToolbar.apply(this, args);
      const em = this.em;

      if (em) {
        var cmd = em.get('Commands');
        var cmdName = 'image-editor';

        // Add Image Editor button only if the default command exists
        if (cmd.has(cmdName)) {
          let hasButtonBool = false;
          var tb = this.get('toolbar');

          for (let i = 0; i < tb.length; i++) {
            if (tb[i].command === 'image-editor') {
              hasButtonBool = true;
              break;
            }
          }

          if (!hasButtonBool) {
            tb.push({
              attributes: { class: 'fa fa-pencil' },
              command: cmdName,
            });
            this.set('toolbar', tb);
=======
    };
  }

  initialize(o, opt) {
    Component.prototype.initialize.apply(this, arguments);
    const { src } = this.get('attributes');
    if (src && buildBase64UrlFromSvg(result(this, 'defaults').src) !== src) {
      this.set('src', src, { silent: 1 });
    }
  }

  initToolbar(...args) {
    Component.prototype.initToolbar.apply(this, args);
    const em = this.em;

    if (em) {
      var cmd = em.get('Commands');
      var cmdName = 'image-editor';

      // Add Image Editor button only if the default command exists
      if (cmd.has(cmdName)) {
        let hasButtonBool = false;
        var tb = this.get('toolbar');

        for (let i = 0; i < tb.length; i++) {
          if (tb[i].command === 'image-editor') {
            hasButtonBool = true;
            break;
>>>>>>> 14341440
          }
        }

        if (!hasButtonBool) {
          tb.push({
            attributes: { class: 'fa fa-pencil' },
            command: cmdName,
          });
          this.set('toolbar', tb);
        }
      }
    }
  }

  /**
   * Returns object of attributes for HTML
   * @return {Object}
   * @private
   */
  getAttrToHTML(...args) {
    const attr = Component.prototype.getAttrToHTML.apply(this, args);
    const src = this.getSrcResult();
    if (src) attr.src = src;
    return attr;
  }

  getSrcResult(opt = {}) {
    const src = this.get(opt.fallback ? 'fallback' : 'src') || '';
    let result = src;

    if (src && src.substr(0, 4) === '<svg') {
      result = buildBase64UrlFromSvg(src);
    }

    return result;
  }

  isDefaultSrc() {
    const src = this.get('src');
    const srcDef = result(this, 'defaults').src;
    return src === srcDef || src === buildBase64UrlFromSvg(srcDef);
  }

  /**
   * Return a shallow copy of the model's attributes for JSON
   * stringification.
   * @return {Object}
   * @private
   */
  toJSON(...args) {
    const obj = Component.prototype.toJSON.apply(this, args);
    if (obj.attributes && obj.src === obj.attributes.src) {
      delete obj.src;
    }

    return obj;
  }

  /**
   * Parse uri
   * @param  {string} uri
   * @return {object}
   * @private
   */
  parseUri(uri) {
    let result = {};
    const getQueryObject = (search = '') => {
      const query = {};
      const qrs = search.substring(1).split('&');

      for (let i = 0; i < qrs.length; i++) {
        const pair = qrs[i].split('=');
        const name = decodeURIComponent(pair[0]);
        if (name) query[name] = decodeURIComponent(pair[1] || '');
      }
<<<<<<< HEAD
      return {
        hostname: el.hostname,
        pathname: el.pathname,
        protocol: el.protocol,
        search: el.search,
        hash: el.hash,
        port: el.port,
        query,
      };
    },
  },
  {
    isComponent: el => toLowerCase(el.tagName) === 'img',
=======

      return query;
    };

    if (hasWin()) {
      result = document.createElement('a');
      result.href = uri;
    } else if (typeof URL !== 'undefined') {
      try {
        result = new URL(uri);
      } catch (e) {}
    }

    return {
      hostname: result.hostname || '',
      pathname: result.pathname || '',
      protocol: result.protocol || '',
      search: result.search || '',
      hash: result.hash || '',
      port: result.port || '',
      query: getQueryObject(result.search),
    };
>>>>>>> 14341440
  }
}

ComponentImage.isComponent = el => toLowerCase(el.tagName) === 'img';<|MERGE_RESOLUTION|>--- conflicted
+++ resolved
@@ -30,42 +30,6 @@
 
       // File to load asynchronously once the model is rendered
       file: '',
-<<<<<<< HEAD
-    },
-
-    initialize(o, opt) {
-      Component.prototype.initialize.apply(this, arguments);
-      const { src } = this.get('attributes');
-      if (src) this.set('src', src, { silent: 1 });
-    },
-
-    initToolbar(...args) {
-      Component.prototype.initToolbar.apply(this, args);
-      const em = this.em;
-
-      if (em) {
-        var cmd = em.get('Commands');
-        var cmdName = 'image-editor';
-
-        // Add Image Editor button only if the default command exists
-        if (cmd.has(cmdName)) {
-          let hasButtonBool = false;
-          var tb = this.get('toolbar');
-
-          for (let i = 0; i < tb.length; i++) {
-            if (tb[i].command === 'image-editor') {
-              hasButtonBool = true;
-              break;
-            }
-          }
-
-          if (!hasButtonBool) {
-            tb.push({
-              attributes: { class: 'fa fa-pencil' },
-              command: cmdName,
-            });
-            this.set('toolbar', tb);
-=======
     };
   }
 
@@ -94,7 +58,6 @@
           if (tb[i].command === 'image-editor') {
             hasButtonBool = true;
             break;
->>>>>>> 14341440
           }
         }
 
@@ -170,21 +133,6 @@
         const name = decodeURIComponent(pair[0]);
         if (name) query[name] = decodeURIComponent(pair[1] || '');
       }
-<<<<<<< HEAD
-      return {
-        hostname: el.hostname,
-        pathname: el.pathname,
-        protocol: el.protocol,
-        search: el.search,
-        hash: el.hash,
-        port: el.port,
-        query,
-      };
-    },
-  },
-  {
-    isComponent: el => toLowerCase(el.tagName) === 'img',
-=======
 
       return query;
     };
@@ -207,7 +155,6 @@
       port: result.port || '',
       query: getQueryObject(result.search),
     };
->>>>>>> 14341440
   }
 }
 
