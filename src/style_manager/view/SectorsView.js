import Backbone from 'backbone';
import { extend, isString, isArray } from 'underscore';
import { isTaggableNode } from 'utils/mixins';
import { appendAtIndex } from 'utils/dom';
import SectorView from './SectorView';

const helperCls = 'hc-state';

export default Backbone.View.extend({
  initialize(o = {}) {
    const config = o.config || {};
    this.pfx = config.stylePrefix || '';
    this.ppfx = config.pStylePrefix || '';
    this.target = o.target || {};
    this.config = config;

    // The target that will emit events for properties
    const target = {};
    extend(target, Backbone.Events);
    const body = document.body;
    const dummy = document.createElement(`el-${new Date().getTime()}`);
    body.appendChild(dummy);
    target.computedDefault = { ...window.getComputedStyle(dummy) };
    body.removeChild(dummy);
    this.propTarget = target;
    const coll = this.collection;
    const events =
      'component:toggled component:update:classes change:state change:device';
    this.listenTo(coll, 'add', this.addTo);
    this.listenTo(coll, 'reset', this.render);
    this.listenTo(this.target, events, this.targetUpdated);
  },

  /**
   * Add to collection
   * @param {Object} model Model
   * @return {Object}
   * @private
   * */
  addTo(model, coll, opts = {}) {
    this.addToCollection(model, null, opts);
  },

  toggleStateCls(targets = [], enable) {
    targets.forEach(trg => {
      const el = trg.getEl();
      el && el.classList[enable ? 'add' : 'remove'](helperCls);
    });
  },

  /**
   * Fired when target is updated
   * @private
   */
<<<<<<< HEAD
  targetUpdated(cmp) {
=======
  targetUpdated(trg) {
>>>>>>> 4b77caf0
    const em = this.target;
    const pt = this.propTarget;
    const targets = em.getSelectedAll();
    let model = em.getSelected();
    const mdToClear = trg && !!trg.toHTML ? trg : model;

    // Clean components
    mdToClear && this.toggleStateCls([mdToClear]);
    if (!model) return;

    const config = em.get('Config');
    const state = !config.devicePreviewMode ? em.get('state') : '';
    const { componentFirst } = em.get('SelectorManager').getConfig();
    const el = model.getEl();
    pt.helper = null;
    pt.targets = null;

    // Create computed style container
    if (el && isTaggableNode(el)) {
      const stateStr = state ? `:${state}` : null;
      pt.computed = window.getComputedStyle(el, stateStr);
    }

    // Create a new rule for the state as a helper
    const appendStateRule = (style = {}) => {
      const cc = em.get('CssComposer');
      const rules = cc.getAll();
      let helperRule = cc.getClassRule(helperCls);

      if (!helperRule) {
        helperRule = cc.setClassRule(helperCls);
      } else {
        // I will make it last again, otherwise it could be overridden
        rules.remove(helperRule);
        rules.add(helperRule);
      }

      helperRule.set('important', 1);
      helperRule.setStyle(style);
      pt.helper = helperRule;
    };

    model = em.get('StyleManager').getModelToStyle(model);

    if (state) {
      appendStateRule(model.getStyle());
      this.toggleStateCls(targets, 1);
    }

    pt.model = model;
    if (componentFirst) pt.targets = targets;
    pt.trigger('update');
  },

  /**
   * Select different target for the Style Manager.
   * It could be a Component, CSSRule, or a string of any CSS selector
   * @param {Component|CSSRule|String|Array<Component|CSSRule|String>} target
   * @return {Array<Styleable>} Array of Components/CSSRules
   */
  setTarget(target, opts = {}) {
    const em = this.target;
    const trgs = isArray(target) ? target : [target];
    const { targetIsClass, stylable } = opts;
    const models = [];

    trgs.forEach(target => {
      let model = target;

      if (isString(target)) {
        let rule;
        const rules = em.get('CssComposer').getAll();

        if (targetIsClass) {
          rule = rules.filter(
            rule => rule.get('selectors').getFullString() === target
          )[0];
        }

        if (!rule) {
          rule = rules.filter(rule => rule.get('selectorsAdd') === target)[0];
        }

        if (!rule) {
          rule = rules.add({ selectors: [], selectorsAdd: target });
        }

        stylable && rule.set({ stylable });
        model = rule;
      }

      models.push(model);
    });

    const pt = this.propTarget;
    pt.targets = models;
    pt.trigger('update');
    return models;
  },

  /**
   * Add new object to collection
   * @param {Object} model Model
   * @param  {Object} fragmentEl collection
   * @return {Object} Object created
   * @private
   * */
  addToCollection(model, fragmentEl, opts = {}) {
    const { pfx, target, propTarget, config, el } = this;
    const appendTo = fragmentEl || el;
    const rendered = new SectorView({
      model,
      id: `${pfx}${model.get('id')}`,
      name: model.get('name'),
      properties: model.get('properties'),
      target,
      propTarget,
      config
    }).render().el;
    appendAtIndex(appendTo, rendered, opts.at);

    return rendered;
  },

  render() {
    const frag = document.createDocumentFragment();
    const $el = this.$el;
    const pfx = this.pfx;
    const ppfx = this.ppfx;
    $el.empty();
    this.collection.each(model => this.addToCollection(model, frag));
    $el.append(frag);
    $el.addClass(`${pfx}sectors ${ppfx}one-bg ${ppfx}two-color`);
    return this;
  }
});<|MERGE_RESOLUTION|>--- conflicted
+++ resolved
@@ -52,11 +52,7 @@
    * Fired when target is updated
    * @private
    */
-<<<<<<< HEAD
-  targetUpdated(cmp) {
-=======
   targetUpdated(trg) {
->>>>>>> 4b77caf0
     const em = this.target;
     const pt = this.propTarget;
     const targets = em.getSelectedAll();
