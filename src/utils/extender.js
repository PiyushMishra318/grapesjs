--- conflicted
+++ resolved
@@ -1,178 +1,9 @@
 import { isObject, isString, each, isUndefined } from 'underscore';
 
-<<<<<<< HEAD
-export default ({ $, Backbone }) => {
-  // if (Backbone) {
-  //   const ViewProt = Backbone.View.prototype;
-  //   const eventNsMap = {};
-  //   ViewProt.eventNsMap = eventNsMap;
-
-  //   ViewProt.delegate = function(eventName, selector, listener) {
-  //     const vid = '.delegateEvents' + this.cid;
-  //     this.$el.on(eventName, selector, listener);
-  //     //return this;
-  //     let eventMap = eventNsMap[vid];
-
-  //     if (!eventMap) {
-  //       eventMap = [];
-  //       eventNsMap[vid] = eventMap;
-  //     }
-
-  //     eventMap.push({ eventName, selector, listener });
-  //     return this;
-  //   };
-
-  //   ViewProt.undelegateEvents = function() {
-  //     const vid = '.delegateEvents' + this.cid;
-  //     if (this.$el) {
-  //       //this.$el.off(); return this;
-  //       let eventMap = eventNsMap[vid];
-
-  //       if (eventMap) {
-  //         eventMap.forEach(({ eventName, selector, listener }) => {
-  //           this.$el.off(eventName);
-  //         });
-  //       }
-
-  //       delete eventNsMap[vid];
-  //     }
-  //     return this;
-  //   };
-
-  //   ViewProt.undelegate = function(ev, sel, list) {
-  //     const vid = '.delegateEvents' + this.cid;
-  //     //this.$el.off(ev, sel, list); return this;
-  //     let eventMap = eventNsMap[vid];
-
-  //     if (eventMap) {
-  //       eventMap.forEach(({ eventName, selector, listener }) => {
-  //         if (eventName == ev && selector == sel) {
-  //           this.$el.off(eventName);
-  //         }
-  //       });
-  //       delete eventNsMap[vid];
-  //     }
-
-  //     return this;
-  //   };
-  // }
-
-  if ($ && $.prototype.constructor.name !== 'jQuery') {
-    const fn = $.fn;
-
-    // const splitNamespace = function(name) {
-    //   const namespaceArray = name.split('.');
-    //   return name.indexOf('.') !== 0
-    //     ? [namespaceArray[0], namespaceArray.slice(1)]
-    //     : [null, namespaceArray];
-    // };
-
-    // const on = $.prototype.on;
-    // const off = $.prototype.off;
-    // const trigger = $.prototype.trigger;
-    // const offset = $.prototype.offset;
-    // const getEvents = eventName => eventName.split(/[,\s]+/g);
-    // const getNamespaces = eventName => eventName.split('.');
-
-    // fn.on = function(eventName, delegate, callback, runOnce) {
-    //   if (typeof eventName == 'string') {
-    //     const events = getEvents(eventName);
-
-    //     if (events.length == 1) {
-    //       eventName = events[0];
-    //       let namespaces = getNamespaces(eventName);
-
-    //       if (eventName.indexOf('.') !== 0) {
-    //         eventName = namespaces[0];
-    //       }
-
-    //       namespaces = namespaces.slice(1);
-
-    //       if (namespaces.length) {
-    //         //console.log('Found event with namespaces', namespaces, eventName, delegate, this);
-    //         const cashNs = this.data('_cashNs') || [];
-    //         // cashNs[namespace]
-    //         this.data('_cashNs', namespaces); // for each ns need to store '.store' => eventName, delegate, callback
-    //       }
-
-    //       return on.call(this, eventName, delegate, callback, runOnce);
-    //     } else {
-    //       events.forEach(eventName =>
-    //         this.on(eventName, delegate, callback, runOnce)
-    //       );
-    //       return this;
-    //     }
-    //   } else {
-    //     return on.call(this, eventName, delegate, callback, runOnce);
-    //   }
-    // };
-
-    // fn.off = function(eventName, callback) {
-    //   if (typeof eventName == 'string') {
-    //     const events = getEvents(eventName);
-
-    //     if (events.length == 1) {
-    //       eventName = events[0];
-    //       let namespaces = getNamespaces(eventName);
-
-    //       if (eventName.indexOf('.') !== 0) {
-    //         eventName = namespaces[0];
-    //       }
-
-    //       namespaces = namespaces.slice(1);
-
-    //       if (namespaces.length) {
-    //         // Have to off only with the same namespace
-    //       }
-
-    //       return off.call(this, eventName, callback);
-    //     } else {
-    //       events.forEach(eventName => this.off(eventName, callback));
-    //       return this;
-    //     }
-    //   } else {
-    //     return off.call(this, eventName, callback);
-    //   }
-    // };
-
-    // fn.trigger = function(eventName, data) {
-    //   if (eventName instanceof $.Event) {
-    //     return this.trigger(eventName.type, data);
-    //   }
-
-    //   if (typeof eventName == 'string') {
-    //     const events = getEvents(eventName);
-
-    //     if (events.length == 1) {
-    //       eventName = events[0];
-    //       let namespaces = getNamespaces(eventName);
-
-    //       if (eventName.indexOf('.') !== 0) {
-    //         eventName = namespaces[0];
-    //       }
-
-    //       namespaces = namespaces.slice(1);
-
-    //       if (namespaces.length) {
-    //         // have to trigger with same namespaces and eventName
-    //       }
-
-    //       return trigger.call(this, eventName, data);
-    //     } else {
-    //       events.forEach(eventName => this.trigger(eventName, data));
-    //       return this;
-    //     }
-    //   } else {
-    //     return trigger.call(this, eventName, data);
-    //   }
-    // };
-
-=======
 export default ({ $ }) => {
   if ($ && $.prototype.constructor.name !== 'jQuery') {
     const fn = $.fn;
 
->>>>>>> 83754ddb
     // Additional helpers
 
     fn.hide = function() {
