--- conflicted
+++ resolved
@@ -275,13 +275,6 @@
       l: rect.left,
       w: rect.width,
       h: rect.height,
-<<<<<<< HEAD
-    };
-    this.startPos = {
-      x: e.clientX,
-      y: e.clientY,
-=======
->>>>>>> 14341440
     };
     this.startPos = mouseFetch
       ? mouseFetch(e)
@@ -299,15 +292,9 @@
     // Listen events
     const docs = this.getDocumentEl();
     this.docs = docs;
-<<<<<<< HEAD
-    on(docs, 'mousemove', this.move);
-    on(docs, 'keydown', this.handleKeyDown);
-    on(docs, 'mouseup', this.stop);
-=======
     on(docs, 'pointermove', this.move);
     on(docs, 'keydown', this.handleKeyDown);
     on(docs, 'pointerup', this.stop);
->>>>>>> 14341440
     isFunction(this.onStart) && this.onStart(e, { docs, config, el, resizer });
     this.toggleFrames(1);
     this.move(e);
@@ -352,21 +339,12 @@
     const { el } = this;
     const config = this.opts;
     const docs = this.docs || this.getDocumentEl();
-<<<<<<< HEAD
-    off(docs, 'mousemove', this.move);
-    off(docs, 'keydown', this.handleKeyDown);
-    off(docs, 'mouseup', this.stop);
-    this.updateRect(1);
-    this.toggleFrames();
-    isFunction(this.onEnd) && this.onEnd(e, { docs, config });
-=======
     off(docs, 'pointermove', this.move);
     off(docs, 'keydown', this.handleKeyDown);
     off(docs, 'pointerup', this.stop);
     this.updateRect(1);
     this.toggleFrames();
     isFunction(this.onEnd) && this.onEnd(e, { docs, config, el, resizer: this });
->>>>>>> 14341440
     delete this.docs;
   }
 
