--- conflicted
+++ resolved
@@ -369,11 +369,8 @@
           });
           return { id: projectID, data, pagesHtml };
         },
-<<<<<<< HEAD
-=======
         // If on load, you're returning the same JSON from above...
         onLoad: result => result.data,
->>>>>>> 14341440
       }
     },
   },
