---
title: Getting Started
pageClass: page__getting-started
meta:
  - name: keywords
    content: grapesjs getting started
---

# Getting Started

This is a step-by-step guide for anyone who wants to create their own builder with GrapesJS. This is not a comprehensive guide, just a concise overview of most common modules. Follow along to create a page builder from scratch. Skip to the end of this page to see the [final result](#final-result).

## Import the library

Before you start using GrapesJS, you'll have to import it. Let's import the latest version:

```html
<link rel="stylesheet" href="//unpkg.com/grapesjs/dist/css/grapes.min.css">
<script src="//unpkg.com/grapesjs"></script>
<!--
If you need plugins, put them below the main grapesjs script
<script src="/path/to/some/plugin.min.js"></script>
-->
```

or if you're in a Node environment

```js
import 'grapesjs/dist/css/grapes.min.css';
import grapesjs from 'grapesjs';
// If you need plugins, put them below the main grapesjs script
// import 'grapesjs-some-plugin';
```

## Start from the canvas

The first step is to define the interface of our editor. For this purpose we gonna start with basic HTML layouts. Finding a common structure for the UI of any project is not an easy task. That's why GrapesJS prefers to keep this process as simple as possible. We provide a few helpers, but let the user define the interface. This guarantees maximum flexibility.
The main part of the GrapesJS editor is the canvas, this is where you create the structure of your templates and you can't miss it. Let's try to initiate the editor with the canvas and no panels.

<<< @/docs/.vuepress/components/demos/DemoCanvasOnly.html
<<< @/docs/.vuepress/components/demos/DemoCanvasOnly.js
<<< @/docs/.vuepress/components/demos/DemoCanvasOnly.css
<Demo>
 <DemoCanvasOnly/>
</Demo>

With just the canvas you're already able to move, copy and delete components from the structure. For now, we see the example template taken from the container. Next let's look at how to create and drag custom blocks into our canvas.

## Add Blocks
The block in GrapesJS is just a reusable piece of HTML that you can drop in the canvas. A block can be an image, a button, or an entire section with videos, forms and iframes. Let's start by creating another container and append a few basic blocks inside of it. Later we can use this technique to build more complex structures.

```html{4}
<div id="gjs">
  ...
</div>
<div id="blocks"></div>
```
```js
const editor = grapesjs.init({
  // ...
  blockManager: {
    appendTo: '#blocks',
    blocks: [
      {
        id: 'section', // id is mandatory
        label: '<b>Section</b>', // You can use HTML/SVG inside labels
        attributes: { class:'gjs-block-section' },
        content: `<section>
          <h1>This is a simple title</h1>
          <div>This is just a Lorem text: Lorem ipsum dolor sit amet</div>
        </section>`,
      }, {
        id: 'text',
        label: 'Text',
        content: '<div data-gjs-type="text">Insert your text here</div>',
      }, {
        id: 'image',
        label: 'Image',
        // Select the component once it's dropped
        select: true,
        // You can pass components as a JSON instead of a simple HTML string,
        // in this case we also use a defined component type `image`
        content: { type: 'image' },
        // This triggers `active` event on dropped components and the `image`
        // reacts by opening the AssetManager
        activate: true,
      }
    ]
  },
});
```
```css
.gjs-block {
  width: auto;
  height: auto;
  min-height: auto;
}
```
<Demo>
 <DemoBasicBlocks/>
</Demo>

As you can see we add our blocks via the initial configuration. Obviously there might be a case in which you would like to add them dynamically, in this case you have to use the [Block Manager API](api/block_manager.html):

```js
editor.BlockManager.add('my-block-id', {
  label: '...',
  category: '...',
  // ...
})
```
::: tip
If you want to learn more about blocks we suggest to read its dedicated article: [Block Manager Module](modules/Blocks.html).
:::

## Define Components
Technically, once you drop your HTML block inside the canvas each element of the content is transformed into a GrapesJS Component. A GrapesJS Component is an object containing information about how the element is rendered in the canvas (managed in the View) and how it might look its final code (created by the properties in the Model). Generally, all Model properties are reflected in the View. Therefore, if you add a new attribute to the model, it will be available in the export code (which we will learn more about later), and the element you see in the canvas will be updated with new attributes.
This isn't totally out of the ordinary, but the unique thing about Components that you can create a totally decoupled View. This means you can show the user whatever you desire regardless of what is in the Model. For example, by dragging a placeholder text you can fetch and show instead a dynamic content. If you want to learn more about Custom Components, you should check out [Component Manager Module](modules/Components.html).

GrapesJS comes with a few [built-in Components](modules/Components.html#built-in-component-types) that enable different features once rendered in the canvas. For example, by double clicking on an image component you will see the default [Asset Manager](modules/Assets.html), which you can customize or integrate you own. By double clicking on the text component you're able to edit it via the built-in Rich Text Editor, which is also customizable and [replaceable](guides/Replace-Rich-Text-Editor.html).

As we have seen before you can create Blocks directly as Components:
```js
editor.BlockManager.add('my-block-id', {
  // ...
  content: {
    tagName: 'div',
    draggable: false,
    attributes: { 'some-attribute': 'some-value' },
    components: [
      {
        tagName: 'span',
        content: '<b>Some static content</b>',
      }, {
        tagName: 'div',
        // use `content` for static strings, `components` string will be parsed
        // and transformed in Components
        components: '<span>HTML at some point</span>',
      }
    ]
  }
})
```
::: tip
Check out the [Components API](api/components.html) to learn how to interact with components dynamically.
:::

An example of how to select some inner component and replace its children with new contents:

```js
// The wrapper is the root Component
const wrapper = editor.DomComponents.getWrapper();
const myComponent = wrapper.find('div.my-component')[0];
myComponent.components().forEach(component => /* ... do something ... */);
myComponent.components('<div>New content</div>');
```

## Panels & Buttons
Now that we have a canvas and custom blocks let's see how to create a new custom panel with some buttons inside (using [Panels API](api/panels.html)) which trigger commands (the core one or custom).

```html{1,2,3}
<div class="panel__top">
    <div class="panel__basic-actions"></div>
</div>
<div id="gjs">
  ...
</div>
<div id="blocks"></div>
```

```css
.panel__top {
  padding: 0;
  width: 100%;
  display: flex;
  position: initial;
  justify-content: center;
  justify-content: space-between;
}
.panel__basic-actions {
  position: initial;
}
```

```js
editor.Panels.addPanel({
  id: 'panel-top',
  el: '.panel__top',
});
editor.Panels.addPanel({
  id: 'basic-actions',
  el: '.panel__basic-actions',
  buttons: [
    {
      id: 'visibility',
      active: true, // active by default
      className: 'btn-toggle-borders',
      label: '<u>B</u>',
      command: 'sw-visibility', // Built-in command
    }, {
      id: 'export',
      className: 'btn-open-export',
      label: 'Exp',
      command: 'export-template',
      context: 'export-template', // For grouping context of buttons from the same panel
    }, {
      id: 'show-json',
      className: 'btn-show-json',
      label: 'JSON',
      context: 'show-json',
      command(editor) {
        editor.Modal.setTitle('Components JSON')
          .setContent(`<textarea style="width:100%; height: 250px;">
            ${JSON.stringify(editor.getComponents())}
          </textarea>`)
          .open();
      },
    }
  ],
});
```

<Demo>
 <DemoCustomPanels/>
</Demo>

We have defined where to render the panel with `el: '#basic-panel'` and then for each button we added a `command` property. The command could be the id, an object with `run` and `stop` functions or simply a single function.
Try to use [Commands](api/commands.html) when possible, they allow you to track actions globally. Commands also execute callbacks before and after their execution (you can even interrupt them).

```js
editor.on('run:export-template:before', opts => {
  console.log('Before the command run');
  if (0 /* some condition */) {
    opts.abort = 1;
  }
});
editor.on('run:export-template', () => console.log('After the command run'));
editor.on('abort:export-template', () => console.log('Command aborted'));
```

::: tip
Check out the [Panels API](api/panels.html) to see all the available methods.
:::


## Layers
Another utility tool you might find useful when working with web elements is the layer manger. It's a tree overview of the structure nodes and enables you to manage it easier. To enable it you just have to specify where you want to render it.

```html{4,5,6,7,8,9,10,11}
<div class="panel__top">
    <div class="panel__basic-actions"></div>
</div>
<div class="editor-row">
  <div class="editor-canvas">
    <div id="gjs">...</div>
  </div>
  <div class="panel__right">
    <div class="layers-container"></div>
  </div>
</div>
<div id="blocks"></div>
```
<<< @/docs/.vuepress/components/demos/DemoLayers.css

```js
const editor = grapesjs.init({
  // ...
  layerManager: {
    appendTo: '.layers-container'
  },
  // We define a default panel as a sidebar to contain layers
  panels: {
    defaults: [{
      id: 'layers',
      el: '.panel__right',
      // Make the panel resizable
      resizable: {
        maxDim: 350,
        minDim: 200,
        tc: 0, // Top handler
        cl: 1, // Left handler
        cr: 0, // Right handler
        bc: 0, // Bottom handler
        // Being a flex child we need to change `flex-basis` property
        // instead of the `width` (default)
        keyWidth: 'flex-basis',
      },
    }]
  }
});
```
<Demo>
 <DemoLayers/>
</Demo>

## Style Manager
Once you have defined the structure of the template the next step is the ability to style it. To meet this need GrapesJS includes the Style Manager module which is composed by CSS style properties and sectors. To make it more clear, let's see how to define a basic set.

Let's start by adding one more panel inside the `panel__right` and another one in `panel__top` which will contain a Layer/Style Manager switcher:

```html{3,8}
<div class="panel__top">
    <div class="panel__basic-actions"></div>
    <div class="panel__switcher"></div>
</div>
...
  <div class="panel__right">
    <div class="layers-container"></div>
    <div class="styles-container"></div>
  </div>
...
```
```css
.panel__switcher {
  position: initial;
}
```
```js
const editor = grapesjs.init({
  // ...
  panels: {
    defaults: [
      // ...
      {
        id: 'panel-switcher',
        el: '.panel__switcher',
        buttons: [{
            id: 'show-layers',
            active: true,
            label: 'Layers',
            command: 'show-layers',
            // Once activated disable the possibility to turn it off
            togglable: false,
          }, {
            id: 'show-style',
            active: true,
            label: 'Styles',
            command: 'show-styles',
            togglable: false,
        }],
      }
    ]
  },
  // The Selector Manager allows to assign classes and
  // different states (eg. :hover) on components.
  // Generally, it's used in conjunction with Style Manager
  // but it's not mandatory
  selectorManager: {
    appendTo: '.styles-container'
  },
  styleManager: {
    appendTo: '.styles-container',
    sectors: [{
        name: 'Dimension',
        open: false,
        // Use built-in properties
        buildProps: ['width', 'min-height', 'padding'],
        // Use `properties` to define/override single property
        properties: [
          {
            // Type of the input,
            // options: integer | radio | select | color | slider | file | composite | stack
            type: 'integer',
            name: 'The width', // Label for the property
            property: 'width', // CSS property (if buildProps contains it will be extended)
            units: ['px', '%'], // Units, available only for 'integer' types
            defaults: 'auto', // Default value
            min: 0, // Min value, available only for 'integer' types
          }
        ]
      },{
        name: 'Extra',
        open: false,
        buildProps: ['background-color', 'box-shadow', 'custom-prop'],
        properties: [
          {
            id: 'custom-prop',
            name: 'Custom Label',
            property: 'font-size',
            type: 'select',
            defaults: '32px',
            // List of options, available only for 'select' and 'radio'  types
            options: [
              { value: '12px', name: 'Tiny' },
              { value: '18px', name: 'Medium' },
              { value: '32px', name: 'Big' },
            ],
         }
        ]
      }]
  },
});

// Define commands
editor.Commands.add('show-layers', {
  getRowEl(editor) { return editor.getContainer().closest('.editor-row'); },
  getLayersEl(row) { return row.querySelector('.layers-container') },

  run(editor, sender) {
    const lmEl = this.getLayersEl(this.getRowEl(editor));
    lmEl.style.display = '';
  },
  stop(editor, sender) {
    const lmEl = this.getLayersEl(this.getRowEl(editor));
    lmEl.style.display = 'none';
  },
});
editor.Commands.add('show-styles', {
  getRowEl(editor) { return editor.getContainer().closest('.editor-row'); },
  getStyleEl(row) { return row.querySelector('.styles-container') },

  run(editor, sender) {
    const smEl = this.getStyleEl(this.getRowEl(editor));
    smEl.style.display = '';
  },
  stop(editor, sender) {
    const smEl = this.getStyleEl(this.getRowEl(editor));
    smEl.style.display = 'none';
  },
});
```

<Demo>
  <DemoStyle/>
</Demo>

Inside Style Manager definition we use `buildProps` which helps us create common properties from [available built-in objects](modules/Style-manager.html#built-in-properties) then in `properties` we can override same objects (eg. passing another `name` to change the label) identified by `property` name. As you can see from `custom-prop` example it's a matter of defining the CSS `property` and the input `type`. We suggest to check a more complete example of Style Manager properties usage from the [webpage preset demo](https://github.com/artf/grapesjs/blob/gh-pages/demo.html#L1000).

::: tip
Check the [Style Manager API](api/panels.html) to see how to update sectors and properties dynamically.
:::

<!--
To get more about style manager extension check out this guide.
Each component can also indicate what to style and what not.

-- Example component with limit styles
-->

## Traits
Most of the time you would style your components and place them somewhere in the structure, but sometimes your components might need custom attributes or even custom behaviors and for this need you can make use of traits. Traits are commonly used to update HTML element attributes (eg. `placeholder` for inputs or `alt` for images), but you can also define your own custom traits. Access the selected Component model and do whatever you want. For this guide, we going to show you how to render available traits, for more details on how to extend them we suggest you read the [Trait Manager Module page](modules/Traits.html).

Let's create a new container for traits. Tell the editor where to render it and update the sidebar switcher:

```html{5}
...
  <div class="panel__right">
    <div class="layers-container"></div>
    <div class="styles-container"></div>
    <div class="traits-container"></div>
  </div>
...
```

```js
const editor = grapesjs.init({
  // ...
  panels: {
    defaults: [
      // ...
      {
        id: 'panel-switcher',
        el: '.panel__switcher',
        buttons: [
          // ...
          {
            id: 'show-traits',
            active: true,
            label: 'Traits',
            command: 'show-traits',
            togglable: false,
        }],
      }
    ]
  },
  traitManager: {
    appendTo: '.traits-container',
  },
});

// Define command
// ...
editor.Commands.add('show-traits', {
  getTraitsEl(editor) {
    const row = editor.getContainer().closest('.editor-row');
    return row.querySelector('.traits-container');
  },
  run(editor, sender) {
    this.getTraitsEl(editor).style.display = '';
  },
  stop(editor, sender) {
    this.getTraitsEl(editor).style.display = 'none';
  },
});
```

<Demo>
  <DemoTraits/>
</Demo>

Now if you switch to the Trait panel and select one of the inner components you should see its default traits.

## Responsive templates
GrapesJS implements a module which allows you to work with responsive templates easily. Let's see how to define different devices and a button for device switching:

```html{3}
<div class="panel__top">
    <div class="panel__basic-actions"></div>
    <div class="panel__devices"></div>
    <div class="panel__switcher"></div>
</div>
...
```
```css
.panel__devices {
  position: initial;
}
```
```js
const editor = grapesjs.init({
  // ...
  deviceManager: {
    devices: [{
        name: 'Desktop',
        width: '', // default size
      }, {
        name: 'Mobile',
        width: '320px', // this value will be used on canvas width
        widthMedia: '480px', // this value will be used in CSS @media
    }]
  },
  // ...
  panels: {
    defaults: [
      // ...
      {
        id: 'panel-devices',
        el: '.panel__devices',
        buttons: [{
            id: 'device-desktop',
            label: 'D',
            command: 'set-device-desktop',
            active: true,
            togglable: false,
          }, {
            id: 'device-mobile',
            label: 'M',
            command: 'set-device-mobile',
            togglable: false,
        }],
      }
    ]
  },
});

// Commands
editor.Commands.add('set-device-desktop', {
  run: editor => editor.setDevice('Desktop')
});
editor.Commands.add('set-device-mobile', {
  run: editor => editor.setDevice('Mobile')
});
```

<Demo>
  <DemoDevices/>
</Demo>

As you can see from the commands definition we use the `editor.setDevice` method to change the size of the viewport. In case you need to trigger an action on device change you can setup a listener like this:

```js
editor.on('change:device', () => console.log('Current device: ', editor.getDevice()));
```

What about the mobile-first approach? You can achieve it by changing your configurations in this way:

```js
const editor = grapesjs.init({
  // ...
  mediaCondition: 'min-width', // default is `max-width`
  deviceManager: {
    devices: [{
        name: 'Mobile',
        width: '320',
        widthMedia: '',
      }, {
        name: 'Desktop',
        width: '',
        widthMedia:'1024',
    }]
  },
  // ...
});

// Set initial device as Mobile
editor.setDevice('Mobile');
```

::: tip
Check out the [Device Manager API](api/device_manager.html) to see all the available methods.
:::

## Store & load data
Once you have finished with defining your builder interface the next step would be to setup the storing and loading process.
GrapesJS implements 2 simple type of storages inside its Storage Manager: The local (by using `localStorage`, active by default) and the remote one. Those are enough to cover most of the cases, but it's also possible to add new implementations ([grapesjs-indexeddb](https://github.com/artf/grapesjs-indexeddb) is a good example).
Let's see how the default options work:

```js
grapesjs.init({
    // ...
    storageManager: {
      type: 'local', // Type of the storage, available: 'local' | 'remote'
      autosave: true, // Store data automatically
      autoload: true, // Autoload stored data on init
      stepsBeforeSave: 1, // If autosave enabled, indicates how many changes are necessary before store method is triggered
      options: {
        local: { // Options for the `local` type
          key: 'gjsProject', // The key for the local storage
        },
      }
    }
});
```

<<<<<<< HEAD
It is worth noting that the default `id` parameter adds a prefix for all keys to store. If you check the `localStorage` inside the devtool panel you'll see something like `{ 'gjs-components': '....' ...}` this way it lessens the risk of collisions.

Let's look at the configuration required to setup the remote storage:
=======
Let's take a look at the configuration required to setup the remote storage:
>>>>>>> 14341440

```js
grapesjs.init({
    // ...
    storageManager: {
      type: 'remote',
      // ...
      stepsBeforeSave: 10,
      options: {
        remote: {
          headers: {}, // Custom headers for the remote storage request
          urlStore: 'https://your-server/endpoint/store', // Endpoint URL where to store data project
          urlLoad: 'https://your-server/endpoint/load', // Endpoint URL where to load data project
        }
      },
    }
});
```
<<<<<<< HEAD
As you might noticed, we've left some default options unchanged: Increased changes necessary for autosave triggering and passed remote endpoints.
If you prefer you could also disable the autosaving and you can do so using a custom command:
=======
As you might noticed, we've left some default options unchanged, increased changes necessary for autosave triggering and passed remote endpoints.
If you prefer you could also disable the autosaving and use a custom command to trigger the store:
>>>>>>> 14341440

```js
// ...
  storageManager: {
    type: 'remote',
    autosave: false,
    // ...
  },
  // ...
  commands: {
    defaults: [
      // ...
      {
        id: 'store-data',
        run(editor) {
          editor.store();
        },
      }
    ]
  }
// ...
```

To get a better overview of the Storage Manager and how you should store/load the template, or how to define new storages you should read the [Storage Manager Module](modules/Storage.html) page.

## Theming
One last step that might actually improve a lot your editor personality is how it looks visually. To achieve an easy theming we have adapted an atomic design for this purpose. To customize the main palette of colors all you have to do is to change few CSS rules. Alternatively if you include GrapesJS styles via SCSS you can make use of its [internal variables](https://github.com/artf/grapesjs/blob/dev/src/styles/scss/_gjs_variables.scss) and declare your variables before the import:

```scss
// Put your variables before the GrapesJS style import

// Palette variables
$primaryColor: #444;
$secondaryColor: #ddd;
$tertiaryColor: #804f7b;
$quaternaryColor: #d278c9;

// ...

@import "grapesjs/src/styles/scss/main.scss";
```

In case of a simple CSS you'll have to put your rules after the GrapesJS styles.
To complete our builder let's customize its color palette and to make it more visually "readable" we can replace all button labels with SVG icons:

```css
/* We can remove the border we've set at the beginnig */
#gjs {
  border: none;
}
/* Theming */

/* Primary color for the background */
.gjs-one-bg {
  background-color: #78366a;
}

/* Secondary color for the text color */
.gjs-two-color {
  color: rgba(255, 255, 255, 0.7);
}

/* Tertiary color for the background */
.gjs-three-bg {
  background-color: #ec5896;
  color: white;
}

/* Quaternary color for the text color */
.gjs-four-color,
.gjs-four-color-h:hover {
  color: #ec5896;
}
```

And here is our final result:

<Demo id="final-result">
  <DemoTheme/>
</Demo>
<|MERGE_RESOLUTION|>--- conflicted
+++ resolved
@@ -622,13 +622,7 @@
 });
 ```
 
-<<<<<<< HEAD
-It is worth noting that the default `id` parameter adds a prefix for all keys to store. If you check the `localStorage` inside the devtool panel you'll see something like `{ 'gjs-components': '....' ...}` this way it lessens the risk of collisions.
-
-Let's look at the configuration required to setup the remote storage:
-=======
 Let's take a look at the configuration required to setup the remote storage:
->>>>>>> 14341440
 
 ```js
 grapesjs.init({
@@ -647,13 +641,8 @@
     }
 });
 ```
-<<<<<<< HEAD
-As you might noticed, we've left some default options unchanged: Increased changes necessary for autosave triggering and passed remote endpoints.
-If you prefer you could also disable the autosaving and you can do so using a custom command:
-=======
 As you might noticed, we've left some default options unchanged, increased changes necessary for autosave triggering and passed remote endpoints.
 If you prefer you could also disable the autosaving and use a custom command to trigger the store:
->>>>>>> 14341440
 
 ```js
 // ...
