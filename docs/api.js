// This script uses documentation to generate API Reference files
const path = require('path');
const documentation = require('documentation');
const fs = require('fs');
const docRoot = __dirname;
const srcRoot = path.join(docRoot, '../src/');

const log = (...args) => console.log(...args);

async function generateDocs () {
  log('Start API Reference generation...');

  await Promise.all([
    ['editor/index.ts', 'editor.md'],
    ['asset_manager/index.js', 'assets.md'],
    ['asset_manager/model/Asset.js', 'asset.md'],
    ['block_manager/index.js', 'block_manager.md'],
    ['block_manager/model/Block.js', 'block.md'],
    ['commands/index.js', 'commands.md'],
    ['dom_components/index.ts', 'components.md'],
    ['dom_components/model/Component.js', 'component.md'],
    ['panels/index.ts', 'panels.md'],
    ['style_manager/index.js', 'style_manager.md'],
    ['style_manager/model/Sector.js', 'sector.md'],
    ['style_manager/model/Property.js', 'property.md'],
    ['style_manager/model/PropertyNumber.js', 'property_number.md'],
    ['style_manager/model/PropertySelect.js', 'property_select.md'],
    ['style_manager/model/PropertyComposite.js', 'property_composite.md'],
    ['style_manager/model/PropertyStack.js', 'property_stack.md'],
    ['style_manager/model/Layer.js', 'layer.md'],
    ['storage_manager/index.js', 'storage_manager.md'],
    ['device_manager/index.js', 'device_manager.md'],
    ['device_manager/model/Device.js', 'device.md'],
    ['selector_manager/index.ts', 'selector_manager.md'],
    ['selector_manager/model/Selector.ts', 'selector.md'],
    ['selector_manager/model/State.ts', 'state.md'],
    ['css_composer/index.js', 'css_composer.md'],
    ['css_composer/model/CssRule.js', 'css_rule.md'],
    ['modal_dialog/index.ts', 'modal_dialog.md'],
    ['rich_text_editor/index.js', 'rich_text_editor.md'],
    ['keymaps/index.js', 'keymaps.md'],
    ['undo_manager/index.js', 'undo_manager.md'],
<<<<<<< HEAD
    ['canvas/index.js', 'canvas.md'],
    ['canvas/model/Frame.ts', 'frame.md'],
    ['i18n/index.js', 'i18n.md'],
=======
    ['canvas/index.ts', 'canvas.md'],
    ['canvas/model/Frame.ts', 'frame.md'],
    ['i18n/index.js', 'i18n.md'],
    ['navigator/index.ts', 'layer_manager.md'],
>>>>>>> 14341440
    ['pages/index.ts', 'pages.md'],
    ['pages/model/Page.ts', 'page.md'],
    ['parser/index.js', 'parser.md'],
  ].map(async (file) => {
    const filePath = `${srcRoot}/${file[0]}`;

    if (!fs.existsSync(filePath)) {
      throw `File not found '${filePath}'`;
    }

    return documentation.build([filePath], { shallow: true })
      .then(cm => documentation.formats.md(cm, /*{ markdownToc: true }*/))
      .then(output => {
        const res = output
          .replace(/\*\*\\\[/g, '**[')
          .replace(/\*\*\(\\\[/g, '**([')
          .replace(/<\\\[/g, '<[')
          .replace(/<\(\\\[/g, '<([')
          .replace(/\| \\\[/g, '| [')
          .replace(/\\n```js/g, '```js')
          .replace(/docsjs\./g, '')
          .replace('**Extends Model**', '');
        fs.writeFileSync(`${docRoot}/api/${file[1]}`, res);
        log('Created', file[1]);
      });
  }));

  log('API Reference generation done!');
};

generateDocs();<|MERGE_RESOLUTION|>--- conflicted
+++ resolved
@@ -40,16 +40,10 @@
     ['rich_text_editor/index.js', 'rich_text_editor.md'],
     ['keymaps/index.js', 'keymaps.md'],
     ['undo_manager/index.js', 'undo_manager.md'],
-<<<<<<< HEAD
-    ['canvas/index.js', 'canvas.md'],
-    ['canvas/model/Frame.ts', 'frame.md'],
-    ['i18n/index.js', 'i18n.md'],
-=======
     ['canvas/index.ts', 'canvas.md'],
     ['canvas/model/Frame.ts', 'frame.md'],
     ['i18n/index.js', 'i18n.md'],
     ['navigator/index.ts', 'layer_manager.md'],
->>>>>>> 14341440
     ['pages/index.ts', 'pages.md'],
     ['pages/model/Page.ts', 'page.md'],
     ['parser/index.js', 'parser.md'],
