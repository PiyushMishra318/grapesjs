{
  "name": "grapesjs",
  "description": "Free and Open Source Web Builder Framework",
<<<<<<< HEAD
  "version": "0.12.23",
=======
  "version": "0.12.18",
>>>>>>> 6e8be1f6
  "author": "Artur Arseniev",
  "license": "BSD-3-Clause",
  "homepage": "http://grapesjs.com",
  "main": "dist/grapes.min.js",
  "repository": {
    "type": "git",
    "url": "https://github.com/artf/grapesjs.git"
  },
  "dependencies": {
    "backbone": "^1.3.3",
    "backbone-undo": "^0.2.5",
    "cash-dom": "^1.3.5",
    "codemirror": "^5.21.0",
    "codemirror-formatting": "^1.0.0",
    "font-awesome": "^4.7.0",
    "keymaster": "^1.6.2",
    "promise-polyfill": "^6.0.2",
    "spectrum-colorpicker": "^1.8.0",
    "underscore": "^1.8.3"
  },
  "devDependencies": {
    "babel-core": "^6.24.1",
    "babel-loader": "^7.0.0",
    "babel-plugin-transform-object-rest-spread": "^6.26.0",
    "babel-preset-env": "^1.6.1",
    "chai": "^4.1.2",
    "cross-env": "^5.0.5",
    "documentation": "^5.3.0",
    "eslint": "^4.1.1",
    "expect": "^1.20.2",
    "html-webpack-plugin": "^2.30.1",
    "istanbul": "^0.4.2",
    "jsdom": "^11.2.0",
    "mocha": "^3.1.2",
    "node-sass": "^4.5.3",
    "sinon": "^3.2.1",
    "string-replace-loader": "^1.3.0",
    "webpack": "^3.5.5",
    "webpack-dev-server": "^2.7.1",
    "whatwg-fetch": "^2.0.3"
  },
  "keywords": [
    "grapes",
    "grapesjs",
    "wysiwyg",
    "web",
    "template",
    "editor",
    "newsletter",
    "site",
    "builder"
  ],
  "babel": {
    "presets": [
      [
        "env",
        {
          "targets": [
            "> 1%",
            "ie 11",
            "safari 8"
          ],
          "useBuiltIns": true
        }
      ]
    ],
    "plugins": [
      "transform-object-rest-spread"
    ]
  },
  "scripts": {
    "lint": "eslint src",
    "build": "cross-env WEBPACK_ENV=prod && npm run lint && npm run test && npm run v:patch && webpack && npm run build:css",
    "build-n": "cross-env WEBPACK_ENV=prod && npm run lint && npm run test && webpack && npm run build:css",
    "build:css": "node-sass src/styles/scss/main.scss dist/css/grapes.min.css --output-style compressed",
    "v:patch": "npm version --no-git-tag-version patch",
    "start": "cross-env WEBPACK_ENV=dev webpack-dev-server --progress --colors & npm run build:css -- -w",
    "test": "cross-env NODE_PATH=./src mocha --compilers js:babel-core/register --require test/helper.js --timeout 10000 --recursive test/main.js",
    "test:dev": "npm test -- -R min -w"
  }
}<|MERGE_RESOLUTION|>--- conflicted
+++ resolved
@@ -1,11 +1,7 @@
 {
   "name": "grapesjs",
   "description": "Free and Open Source Web Builder Framework",
-<<<<<<< HEAD
-  "version": "0.12.23",
-=======
-  "version": "0.12.18",
->>>>>>> 6e8be1f6
+  "version": "0.12.24",
   "author": "Artur Arseniev",
   "license": "BSD-3-Clause",
   "homepage": "http://grapesjs.com",
