{
  "name": "grapesjs",
  "description": "Free and Open Source Web Builder Framework",
<<<<<<< HEAD
  "version": "0.19.4",
=======
  "version": "0.20.1",
>>>>>>> 14341440
  "author": "Artur Arseniev",
  "license": "BSD-3-Clause",
  "homepage": "http://grapesjs.com",
  "main": "dist/grapes.min.js",
  "sideEffects": [
    "*.vue",
    "*.css",
    "*.scss"
  ],
  "repository": {
    "type": "git",
    "url": "https://github.com/artf/grapesjs.git"
  },
  "dependencies": {
    "backbone": "1.4.1",
    "backbone-undo": "^0.2.5",
    "codemirror": "^5.63.0",
    "codemirror-formatting": "^1.0.0",
    "promise-polyfill": "^8.1.3",
    "underscore": "^1.13.1"
  },
  "devDependencies": {
    "@babel/cli": "^7.15.7",
    "@babel/preset-typescript": "^7.16.7",
    "@types/backbone": "^1.4.15",
<<<<<<< HEAD
=======
    "@types/jest": "^28.1.1",
>>>>>>> 14341440
    "@typescript-eslint/parser": "^5.22.0",
    "@vuepress/plugin-google-analytics": "^1.8.2",
    "documentation": "^13.2.5",
    "eslint": "^8.12.0",
<<<<<<< HEAD
    "grapesjs-cli": "^3.0.0",
=======
    "grapesjs-cli": "^3.0.1",
>>>>>>> 14341440
    "html-entities": "^1.4.0",
    "husky": "^2.7.0",
    "jest": "^24.9.0",
    "lint-staged": "^8.2.1",
    "npm-run-all": "^4.1.5",
    "prettier": "^2.4.1",
    "sass": "^1.42.1",
    "sinon": "^7.5.0",
    "terser-webpack-plugin": "^5.3.1",
    "vuepress": "^1.8.2",
    "whatwg-fetch": "^3.6.2"
  },
  "resolutions": {
    "backbone-undo/backbone": "1.3.3",
    "backbone-undo/underscore": "^1.13.1"
  },
  "keywords": [
    "grapes",
    "grapesjs",
    "wysiwyg",
    "web",
    "template",
    "editor",
    "newsletter",
    "site",
    "builder"
  ],
  "babel": {
    "env": {
      "test": {
        "presets": [
          "@babel/preset-env",
          "@babel/preset-typescript"
        ]
      }
    }
  },
  "lint-staged": {
    "{src,test}/**/*.(t|j)s": [
      "eslint --ext .ts,.js --fix",
      "prettier --single-quote --print-width 120 --arrow-parens avoid --write",
      "git add"
    ]
  },
  "jest": {
    "moduleFileExtensions": [
      "js",
      "ts"
    ],
    "verbose": true,
    "testURL": "http://localhost/",
    "modulePaths": [
      "<rootDir>/src"
    ],
    "testMatch": [
      "<rootDir>/test/specs/**/*.(t|j)s"
    ],
    "setupFiles": [
      "<rootDir>/test/setup.js"
    ]
  },
  "husky": {
    "hooks": {
      "pre-commit": "lint-staged"
    }
  },
  "scripts": {
    "docs": "vuepress dev docs",
    "docs:api": "node docs/api.js",
    "docs:build-vp": "vuepress build docs",
    "docs:build": "npm run docs:api && npm run docs:build-vp",
    "docs:deploy": "docs/deploy.sh",
    "lint": "eslint . --ext .ts,.js",
    "check": "npm run lint && npm run test",
    "build": "npm run check && run-s build:*",
    "build:js": "grapesjs-cli build --targets=\"> 1%, ie 11, safari 8, not dead\" --statsOutput=\"stats.json\" --localePath=\"src/i18n/locale\"",
    "build:css": "sass src/styles/scss/main.scss dist/css/grapes.min.css --no-source-map --style=compressed --load-path=node_modules",
    "start": "run-p start:*",
    "start:js": "grapesjs-cli serve",
    "start:css": "npm run build:css -- --watch",
    "format": "prettier --single-quote --write './{src,test}/**/*.js'",
    "test": "jest",
    "test:dev": "jest --watch"
  }
}<|MERGE_RESOLUTION|>--- conflicted
+++ resolved
@@ -1,11 +1,7 @@
 {
   "name": "grapesjs",
   "description": "Free and Open Source Web Builder Framework",
-<<<<<<< HEAD
-  "version": "0.19.4",
-=======
   "version": "0.20.1",
->>>>>>> 14341440
   "author": "Artur Arseniev",
   "license": "BSD-3-Clause",
   "homepage": "http://grapesjs.com",
@@ -31,19 +27,12 @@
     "@babel/cli": "^7.15.7",
     "@babel/preset-typescript": "^7.16.7",
     "@types/backbone": "^1.4.15",
-<<<<<<< HEAD
-=======
     "@types/jest": "^28.1.1",
->>>>>>> 14341440
     "@typescript-eslint/parser": "^5.22.0",
     "@vuepress/plugin-google-analytics": "^1.8.2",
     "documentation": "^13.2.5",
     "eslint": "^8.12.0",
-<<<<<<< HEAD
-    "grapesjs-cli": "^3.0.0",
-=======
     "grapesjs-cli": "^3.0.1",
->>>>>>> 14341440
     "html-entities": "^1.4.0",
     "husky": "^2.7.0",
     "jest": "^24.9.0",
